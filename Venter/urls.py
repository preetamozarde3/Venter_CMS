--- conflicted
+++ resolved
@@ -31,10 +31,6 @@
     path('predict_result/<int:pk>', views.predict_result, name='predict_result'),
     # ex: /venter/domain_contents/
     path('domain_contents/', views.domain_contents, name='domain_contents'),
-<<<<<<< HEAD
-
-    path('predict_csv/<int:pk>', views.predict_csv, name='predict_csv'),
-=======
     # ex: /venter/predict_csv/5/
     path('predict_csv/<int:pk>', views.predict_csv, name='predict_csv'),
     # ex: /venter/download_table/5/
@@ -55,5 +51,4 @@
     path('password_reset_complete/',
          auth.views.PasswordResetCompleteView.as_view(template_name='Venter/password_reset_complete.html'),
          name='password_reset_complete'),
->>>>>>> 856464d7fe3c2ec45506401ff9101c7b08377db7
 ]