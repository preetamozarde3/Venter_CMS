import os
from datetime import date, datetime

from django.contrib.auth.models import User
from django.core.validators import RegexValidator
from django.db import models

<<<<<<< HEAD
=======
from .helpers import get_file_upload_path, get_organisation_logo_path, get_user_profile_picture_path, get_result_file_path
>>>>>>> fbd5f841

def get_file_upload_path(instance, filename):
    """
    Returns a custom MEDIA path for files uploaded by a user
    Eg: /MEDIA/CSV Files/xyz/user1/2019-02-06/file1.csv
    """
    return os.path.join(
        f'CSV_Files/{instance.uploaded_by.profile.organisation_name}/{instance.uploaded_by.profile.user.username}/{instance.uploaded_date.date()}/{filename}')

def get_organisation_logo_path(instance, filename):
    """
    Returns a custom MEDIA path for organisation logo uploaded by staff member
    Eg: /MEDIA/Organisation Logo/xyz/2019-02-06/image1.png
    """
    return os.path.join(
        f'Organisation Logo/{instance.organisation_name}/{date.today()}/{filename}')


def get_user_profile_picture_path(instance, filename):
    """
    Returns a custom MEDIA path for profile picture uploaded by user
    Eg: /MEDIA/User Profile Picture/xyz/user1/2019-02-06/image2.png
    """
    return os.path.join(
        f'User Profile Picture/{instance.organisation_name}/{instance.user.username}/{date.today()}/{filename}')

class Organisation(models.Model):
    """
    An organisation that the user belongs to.
    Eg: user_1 belongs to xyz organisation

    # Create an organisation
    >>> organisation_1 = Organisation.objects.create(organisation_name="xyz", organisation_logo="image1.png")
    >>> organisation_2 = Organisation.objects.create(organisation_name="abc", additional_details="Mumbai based company")
    """
    organisation_name = models.CharField(
        max_length=200,
        primary_key=True,
    )
    organisation_logo = models.ImageField(
        upload_to=get_organisation_logo_path,
        null=True,
        blank=True,
        verbose_name="Organisation Logo"
    )
    additional_details = models.TextField(
        blank=True
    )

    def __str__(self):
        return self.organisation_name


class Profile(models.Model):
    """
    A Profile associated with an existing user.
    Eg: organisation name and phone number are some profile details associated with user_1

    # Create a user profile
    >>> prof_1 = Profile.objects.create(user=user_1, organisation_name="abc", profile_picture="image2.png")
    >>> prof_2 = Profile.objects.create(user=user_2, organisation_name="abc", phone_number="9898121212")
    """
    user = models.OneToOneField(
        User,
        on_delete=models.CASCADE,
        primary_key=True
    )
    organisation_name = models.ForeignKey(
        Organisation,
        on_delete=models.CASCADE,
        null=True,
    )
    profile_picture = models.ImageField(
        upload_to=get_user_profile_picture_path,
        null=True,
        blank=True,
        default='User Profile Picture/default-avatar.png'
    )
    phone_number = models.CharField(
        blank=True,
        max_length=10,
        validators=[RegexValidator(
            regex=r'^[6-9]\d{9}$', message='Please enter a valid phone number')]
    )
    def __str__(self):
        return self.user.username  # pylint: disable = E1101


class Header(models.Model):
    """
    A Header list associated with each organisation.
    Eg: Organisation xyz may contain headers in the csv file such as- user_id, title etc

    # Create a header instance
    >>> Header.objects.create(organisation_name="xyz", header="user_id")
    """
    organisation_name = models.ForeignKey(
        Organisation,
        on_delete=models.CASCADE,
    )
    header = models.CharField(
        max_length=200
    )

    class Meta:
        verbose_name_plural = 'Headers'


class Category(models.Model):
    """
    A Category list associated with each organisation.
    Eg: Organisation xyz may contain categories in the csv file such as- hawkers, garbage etc

    # Create a category instance
    >>> Category.objects.create(organisation_name="xyz", category="hawkers")
    """
    organisation_name = models.ForeignKey(
        Organisation,
        on_delete=models.CASCADE,
    )
    category = models.CharField(
        max_length=200
    )

    class Meta:
        verbose_name_plural = 'Category'


class File(models.Model):
    """
    A File uploaded by the logged-in user.
    Eg: user_1 may upload a .csv file on 12/12/12

    # Create a file instance
    >>> File.objects.create(uploaded_by=user_1, input_file="file1.csv", uploaded_date = "Jan. 29, 2019, 7:59 p.m.")

    Meta class------
        1) declares a plural name for the 'File' object

    Permissions------
        1) view_organisation_files: Grants permission only to staff members to access 'dashboard_staff.html' template
        2) view_self_files: Grants permission only to authenticated users to access 'dashboard_user.html' template
        2) delete_organisation_files: Grants permission only to staff members to delete files
            uploaded by user(s)/staff member(s) of the organisation
    """
    uploaded_by = models.ForeignKey(
        Profile,
        on_delete=models.CASCADE,
        related_name='file',
    )
    input_file = models.FileField(
        upload_to=get_file_upload_path
    )
    uploaded_date = models.DateTimeField(
        default=datetime.now,
    )
    has_prediction = models.BooleanField(
        default=False,
    )
    
    @property
    def filename(self):
        """
        Returns the name of the csv file uploaded.
        Usage: dashboard_user.html template
        """
        return os.path.basename(self.input_file.name)  # pylint: disable = E1101

    def abs_path(self):
        return os.path(self.input_file)

    class Meta:
        verbose_name_plural = 'File'<|MERGE_RESOLUTION|>--- conflicted
+++ resolved
@@ -5,10 +5,7 @@
 from django.core.validators import RegexValidator
 from django.db import models
 
-<<<<<<< HEAD
-=======
 from .helpers import get_file_upload_path, get_organisation_logo_path, get_user_profile_picture_path, get_result_file_path
->>>>>>> fbd5f841
 
 def get_file_upload_path(instance, filename):
     """
@@ -168,7 +165,7 @@
     has_prediction = models.BooleanField(
         default=False,
     )
-    
+
     @property
     def filename(self):
         """
