from django import forms
from django.contrib.auth.models import User

from Backend import settings
from Venter.models import File, Profile
from .validate import csv_file_header_validation

class CSVForm(forms.ModelForm):
    """
    ModelForm, used to facilitate CSV file upload.

    Meta class------
        1) declares 'File' as the model class to generate the 'csv_form'
        2) includes only only field in the 'csv_form 'from the File model

    Usage:
        1) upload_file.html template: Generates the file form fields in the csv file upload page for logged in users.
    """
    class Meta:
        model = File
        fields = ('csv_file',)

    def __init__(self, *args, **kwargs):
        """
        It accepts the self.request argument, here for the purpose of accessing the logged-in user's organisation name
        """
        self.request = kwargs.pop("request")
        super(CSVForm, self).__init__(*args, **kwargs)

    def clean_csv_file(self):
        """
        It validates specific attributes of 'csv_file' field: csv header, file type, and file size.
        """

        # cleaning and retrieving the uploaded csv file to perform further validation on it
        uploaded_csv_file = self.cleaned_data['csv_file']

        # checks for non-null file upload
        if uploaded_csv_file:
            # validation of the filetype based on the extension type .csv
            # validation of the filesize based on the size limit 5MB
<<<<<<< HEAD
=======
            # the csv_file_header_validation() is invoked from validate.py
>>>>>>> 05bf5e44
            filename = uploaded_csv_file.name
            if filename.endswith(settings.FILE_UPLOAD_TYPE):
                if uploaded_csv_file.size < int(settings.MAX_UPLOAD_SIZE):
                    if csv_file_header_validation(uploaded_csv_file, self.request):
                        return uploaded_csv_file
                    else:
                        raise forms.ValidationError(
                            "Incorrect headers, please contact your administrator")
                else:
                    raise forms.ValidationError(
                        "File size must not exceed 5 MB")
            else:
                raise forms.ValidationError(
                    "Please upload .csv extension files only")

        return uploaded_csv_file


class UserForm(forms.ModelForm):
    """
    Modelform, generated from Django's user model.

    Meta class------
        1) declares 'User' as the model class to generate the 'user_form'
        2) includes only five fields in the 'user_form' from the User model

    Usage------
        1) 'registration.html' template: Generates the user form fields in the signup page for new users
        2) 'update_profile.html' template: Generates the user form fields in the update profile page for existing users
    """
    class Meta:
        model = User
        fields = ('username', 'password', 'email', 'first_name', 'last_name')

    def save(self):  # pylint: disable = W0221
        user = super(UserForm, self).save(commit=False)
        password = self.cleaned_data.get('password')
        user.set_password(password)
        user.save()
        return user


class ProfileForm(forms.ModelForm):
    """
    Modelform, generated from Django's Profile model.

    Meta class------
        1) declares 'Profile' as the model class to generate the 'profile_form'
        2) includes only three fields in the 'profile_form' from the Profile model

    Usage------
        1) 'registration.html' template: Generates the profile form fields in the signup page for new users
        2) 'update_profile.html' template: Generates the profile form fields in the update profile page for existing users
    """
    class Meta:
        model = Profile
        fields = ('organisation_name', 'phone_number', 'profile_picture')<|MERGE_RESOLUTION|>--- conflicted
+++ resolved
@@ -39,10 +39,7 @@
         if uploaded_csv_file:
             # validation of the filetype based on the extension type .csv
             # validation of the filesize based on the size limit 5MB
-<<<<<<< HEAD
-=======
             # the csv_file_header_validation() is invoked from validate.py
->>>>>>> 05bf5e44
             filename = uploaded_csv_file.name
             if filename.endswith(settings.FILE_UPLOAD_TYPE):
                 if uploaded_csv_file.size < int(settings.MAX_UPLOAD_SIZE):
@@ -76,6 +73,7 @@
     class Meta:
         model = User
         fields = ('username', 'password', 'email', 'first_name', 'last_name')
+        widget = forms.TextInput(attrs={'type' : 'password'})
 
     def save(self):  # pylint: disable = W0221
         user = super(UserForm, self).save(commit=False)
