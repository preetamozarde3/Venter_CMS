import datetime
import json
import operator
import os
from functools import reduce

import jsonpickle
<<<<<<< HEAD
=======
import pandas as pd
>>>>>>> 3f70e8d1
from django.conf import settings
from django.contrib.auth.decorators import login_required
from django.contrib.auth.mixins import (LoginRequiredMixin,
                                        PermissionRequiredMixin)
from django.contrib.auth.models import Permission, User
from django.contrib.auth.password_validation import validate_password
from django.core.exceptions import ValidationError
from django.core.mail import mail_admins
from django.db.models import Q
from django.shortcuts import render
from django.urls import reverse_lazy
from django.views.decorators.cache import never_cache
from django.views.decorators.http import require_http_methods
from django.views.generic.edit import CreateView, DeleteView, UpdateView
from django.views.generic.list import ListView

<<<<<<< HEAD
from Venter.forms import ContactForm, CSVForm, ExcelForm, ProfileForm, UserForm
=======
from Backend.settings import MEDIA_ROOT

from Venter.forms import ContactForm, CSVForm, ExcelForm, ProfileForm, UserForm
from Venter.helpers import get_result_file_path
>>>>>>> 3f70e8d1
from Venter.models import Category, File, Profile

from .ML_model.Civis.modeldriver import SimilarityMapping


@login_required
@never_cache
@require_http_methods(["GET", "POST"])
def upload_file(request):
    """
    View logic for uploading CSV file by a logged in user.

    For POST request-------
        1) The POST data, uploaded csv file and a request parameter are being sent to CSVForm as arguments
        2) If form.is_valid() returns true, the user is assigned to the uploaded_by field
        3) file_form is saved and Form instance is initialized again (file_form = CSVForm(request=request)),
           for user to upload another file after successfully uploading the previous file
    For GET request-------
        The file_form is rendered in the template
    """

    if str(request.user.profile.organisation_name) == 'CIVIS':
        excel_form = ExcelForm(request=request)
        if request.method == 'POST':
            excel_form = ExcelForm(
                request.POST, request.FILES, request=request)
            if excel_form.is_valid():
                file_uploaded = excel_form.save(commit=False)
                file_uploaded.uploaded_by = request.user.profile
                file_uploaded.save()
                excel_form = ExcelForm(request=request)
                return render(request, './Venter/upload_file.html', {
                    'file_form': excel_form, 'successful_submit': True})
        return render(request, './Venter/upload_file.html', {
            'file_form': excel_form})
    else:
        file_form = CSVForm(request=request)
        if request.method == 'POST':
            file_form = CSVForm(request.POST, request.FILES, request=request)
            if file_form.is_valid():
                file_uploaded = file_form.save(commit=False)
                file_uploaded.uploaded_by = request.user.profile
                file_uploaded.save()
                file_form = CSVForm(request=request)
                return render(request, './Venter/upload_file.html', {
                    'file_form': file_form, 'successful_submit': True})

        return render(request, './Venter/upload_file.html', {
            'file_form': file_form})

class CategoryListView(LoginRequiredMixin, ListView):
    """
    Arguments------
        1) LoginRequiredMixin: Request to update profile details by non-authenticated users,
        will throw an HTTP 404 error
        2) ListView: View to display the category list for the organisation to which the logged-in user belongs

    Functions------
        1) get_queryset(): Returns a new QuerySet filtering categories
        based on the organisation name passed in the parameter.
    """
    model = Category
    paginate_by = 10

    def get_queryset(self):

        result = Category.objects.filter(organisation_name=self.request.user.profile.organisation_name)

        query = self.request.GET.get('q','')

        if query:
            result = Category.objects.filter(category__icontains=query)

        return result


class UpdateProfileView(LoginRequiredMixin, UpdateView):
    """
    Arguments------
        1) UpdateView: View to update the user profile details for the logged-in user
        2) LoginRequiredMixin: Request to update profile details by non-authenticated users,
        will throw an HTTP 404 error
    """
    model = Profile
    success_url = reverse_lazy('home')

    def post(self, request, *args, **kwargs):
        profile_form = ProfileForm(
            request.POST, request.FILES, instance=request.user.profile)
        if profile_form.is_valid():
            profile_form.save()
            profile_form = ProfileForm(instance=request.user.profile)
            return render(request, './Venter/update_profile.html',
                          {'profile_form': profile_form, 'successful_submit': True})
        else:
            return render(request, './Venter/update_profile.html',
                          {'profile_form': profile_form})

    def get(self, request, *args, **kwargs):
        profile_form = ProfileForm(instance=request.user.profile)
        return render(request, './Venter/update_profile.html', {'profile_form': profile_form})


class RegisterEmployeeView(LoginRequiredMixin, CreateView):
    """
    Arguments------
        1) CreateView: View to register a new user(employee) of an organisation.
    Note------
        1) The organisation name for a newly registered employee is taken from
           the profile information of the staff member registering the employee.
        2) The profile.save() returns an instance of Profile that has been saved to the database.
            This occurs only after the profile is created for a new user with the 'profile.user = user'
        3) The validate_password() is an in-built password validator in Django
            # module-django.contrib.auth.password_validation
        Ref: https://docs.djangoproject.com/en/2.1/topics/auth/passwords/
        4) The user_form instance is initialized again (user_form = UserForm()), for staff member
            to register another employee after successful submission of previous form
    """
    model = User

    def post(self, request, *args, **kwargs):
        user_form = UserForm(request.POST)
        if user_form.is_valid():
            user_obj = user_form.save(commit=False)
            password = user_form.cleaned_data.get('password')
            try:
                validate_password(password, user_obj)
                user_obj.set_password(password)
                user_obj.save()
                org_name = request.user.profile.organisation_name
                permission = Permission.objects.get(
                    name='Can view files uploaded by self')
                user_obj.user_permissions.add(permission)
                profile = Profile.objects.create(
                    user=user_obj, organisation_name=org_name)
                profile.save()
                user_form = UserForm()
                return render(request, './Venter/registration.html',
                              {'user_form': user_form, 'successful_submit': True})
            except ValidationError as e:
                user_form.add_error('password', e)
                return render(request, './Venter/registration.html', {'user_form': user_form})
        else:
            return render(request, './Venter/registration.html', {'user_form': user_form})

    def get(self, request, *args, **kwargs):
        user_form = UserForm()
        return render(request, './Venter/registration.html', {'user_form': user_form})


def contact_us(request):
    """
    View logic to email the administrator the contact details submitted by an organisation.
    The contact details are submitted through the 'contact_us' template form.

    For POST request-------
        The contact details of an organisation are collected in the ContactForm.
        If the form is valid, an email is sent to the website administrator.
    For GET request-------
        The contact_us template is rendered
    """
    contact_form = ContactForm()

    if request.method == 'POST':
        contact_form = ContactForm(request.POST)
        if contact_form.is_valid():
            company_name = contact_form.cleaned_data.get('company_name')
            contact_no = contact_form.cleaned_data.get('contact_no')
            email_address = contact_form.cleaned_data.get('email_address')
            requirement_details = contact_form.cleaned_data.get(
                'requirement_details')

            # get current date and time
            now = datetime.datetime.now()
            date_time = now.strftime("%Y-%m-%d %H:%M")

            # prepare email body
            email_body = "Dear Admin,\n\n Following are the inquiry details:\n\n " + \
                "Inquiry Date and Time: "+date_time+"\n Company Name: " + \
                company_name+"\n Contact Number: "+contact_no+"\n Email address: " + \
                email_address+"\n Requirement Details: "+requirement_details+"\n\n"
            mail_admins('Venter Inquiry', email_body)
            # contact_form.save()
            contact_form = ContactForm()
            return render(request, './Venter/contact_us.html', {
                'contact_form': contact_form, 'successful_submit': True})
    return render(request, './Venter/contact_us.html', {
        'contact_form': contact_form,
    })


class FileDeleteView(LoginRequiredMixin, DeleteView):
    """
    Arguments------
        1) LoginRequiredMixin: View to redirect non-authenticated users to show HTTP 403 error
        2) PermissionRequiredMixin: View to check whether the user is a staff
        having permission to delete organisation files
        3) DeletView: View to delete the files uploaded by user(s)/staff member(s) of the organisation

    Functions------
        1) get_queryset(): Returns a new QuerySet filtering files uploaded by the logged-in user
    """
    model = File
    success_url = reverse_lazy('dashboard')

    def get(self, request, *args, **kwargs):
        return self.post(request, *args, **kwargs)


class FileListView(LoginRequiredMixin, ListView):
    model = File
    template_name = './Venter/dashboard.html'
    context_object_name = 'file_list'
    paginate_by = 8

    def get_queryset(self):
        if self.request.user.is_staff:
            result = File.objects.filter(
                uploaded_by__organisation_name=self.request.user.profile.organisation_name)
        elif not self.request.user.is_staff and self.request.user.is_active:
            result =  File.objects.filter(uploaded_by=self.request.user.profile)

        query = self.request.GET.get('q','')
        if query:
            result = [file_obj for file_obj in result if query in file_obj.filename.lower()]
        return result


@require_http_methods(["GET"])
def predict_result(request, pk):
    global dict_data, domain_list

    filemeta = File.objects.get(pk=pk)
    if not filemeta.has_prediction:
        output_directory_path = os.path.join(MEDIA_ROOT, f'{filemeta.uploaded_by.organisation_name}/{filemeta.uploaded_by.user.username}/{filemeta.uploaded_date.date()}/output')

        if not output_directory_path:
            os.makedirs(output_directory_path)

        output_file_path_json = os.path.join(output_directory_path, 'results.json')
        output_file_path_xlsx = os.path.join(output_directory_path, 'results.xlsx')

<<<<<<< HEAD
@require_http_methods(["GET"])
def predict_result(request, pk):
    global dict_data, domain_list

    path = os.path.join(settings.MEDIA_ROOT, 'out_new.json')
    json_data = open(path)
    dict_data = json.load(json_data)  # deserialises it
=======
        sm = SimilarityMapping(filemeta.input_file.path)
        dict_data = sm.driver()

        if dict_data:
            filemeta.has_prediction = True

        with open(output_file_path_json, 'w') as temp:
            json.dump(dict_data, temp)

        print('JSON output saved.')
        print('Done.')

        filemeta.output_file_json = output_file_path_json

        download_output = pd.ExcelWriter(output_file_path_xlsx, engine='xlsxwriter')

        for domain in dict_data:
            print('Writing Excel for domain %s' % domain)
            df = pd.DataFrame({ key:pd.Series(value) for key, value in dict_data[domain].items() })
            df.to_excel(download_output, sheet_name=domain)
        download_output.save()

        filemeta.output_file_xlsx = output_file_path_xlsx
        filemeta.save()
    else:
        dict_data = json.load(filemeta.output_file_json)
>>>>>>> 3f70e8d1
    dict_keys = dict_data.keys()
    domain_list = list(dict_keys)

    return render(request, './Venter/prediction_result.html', {
        'domain_list': domain_list, 'dict_data': dict_data
    })


@require_http_methods(["GET"])
def domain_contents(request):
<<<<<<< HEAD
    global domain_list
=======
    global dict_data, domain_list


>>>>>>> 3f70e8d1
    domain_name = request.GET.get('domain')
    domain_data = dict_data[domain_name]
    temp = ['Category']
    index = 0
    for subCat in domain_data['Novel']:
        temp.append('Sub category ' + str(index+1))
        index += 1
    temp.append({'role': 'style'})
    domain_stats = []
    domain_stats.append(temp)

    for category, responselist in domain_data.items():
        column = [category, len(responselist), '']
        if category == 'Novel':
            column = ['Novel']
            for subCat in domain_data[category]:
                column.append(len(domain_data[category][subCat]))
            column.append('')
        else:
            for i in range(len(domain_stats[0]) - len(column)):
                column.insert(2, 0)
        domain_stats.append(column)

    return render(request, './Venter/prediction_result.html', {
<<<<<<< HEAD
        'domain_data': domain_data, 'domain_list': domain_list,
        'domain_stats': jsonpickle.encode(domain_stats), 'chart_domain': domain_name
=======
        'domain_data': domain_data, 'domain_list': domain_list, 'domain_stats': jsonpickle.encode(domain_stats)
>>>>>>> 3f70e8d1
    })<|MERGE_RESOLUTION|>--- conflicted
+++ resolved
@@ -1,23 +1,15 @@
 import datetime
 import json
-import operator
 import os
-from functools import reduce
 
 import jsonpickle
-<<<<<<< HEAD
-=======
 import pandas as pd
->>>>>>> 3f70e8d1
-from django.conf import settings
 from django.contrib.auth.decorators import login_required
-from django.contrib.auth.mixins import (LoginRequiredMixin,
-                                        PermissionRequiredMixin)
+from django.contrib.auth.mixins import LoginRequiredMixin
 from django.contrib.auth.models import Permission, User
 from django.contrib.auth.password_validation import validate_password
 from django.core.exceptions import ValidationError
 from django.core.mail import mail_admins
-from django.db.models import Q
 from django.shortcuts import render
 from django.urls import reverse_lazy
 from django.views.decorators.cache import never_cache
@@ -25,14 +17,9 @@
 from django.views.generic.edit import CreateView, DeleteView, UpdateView
 from django.views.generic.list import ListView
 
-<<<<<<< HEAD
+from Backend.settings import MEDIA_ROOT
+
 from Venter.forms import ContactForm, CSVForm, ExcelForm, ProfileForm, UserForm
-=======
-from Backend.settings import MEDIA_ROOT
-
-from Venter.forms import ContactForm, CSVForm, ExcelForm, ProfileForm, UserForm
-from Venter.helpers import get_result_file_path
->>>>>>> 3f70e8d1
 from Venter.models import Category, File, Profile
 
 from .ML_model.Civis.modeldriver import SimilarityMapping
@@ -101,7 +88,7 @@
 
         result = Category.objects.filter(organisation_name=self.request.user.profile.organisation_name)
 
-        query = self.request.GET.get('q','')
+        query = self.request.GET.get('q', '')
 
         if query:
             result = Category.objects.filter(category__icontains=query)
@@ -253,13 +240,15 @@
             result = File.objects.filter(
                 uploaded_by__organisation_name=self.request.user.profile.organisation_name)
         elif not self.request.user.is_staff and self.request.user.is_active:
-            result =  File.objects.filter(uploaded_by=self.request.user.profile)
-
-        query = self.request.GET.get('q','')
+            result = File.objects.filter(uploaded_by=self.request.user.profile)
+
+        query = self.request.GET.get('q', '')
         if query:
             result = [file_obj for file_obj in result if query in file_obj.filename.lower()]
         return result
 
+dict_data = {}
+domain_list = []
 
 @require_http_methods(["GET"])
 def predict_result(request, pk):
@@ -275,15 +264,6 @@
         output_file_path_json = os.path.join(output_directory_path, 'results.json')
         output_file_path_xlsx = os.path.join(output_directory_path, 'results.xlsx')
 
-<<<<<<< HEAD
-@require_http_methods(["GET"])
-def predict_result(request, pk):
-    global dict_data, domain_list
-
-    path = os.path.join(settings.MEDIA_ROOT, 'out_new.json')
-    json_data = open(path)
-    dict_data = json.load(json_data)  # deserialises it
-=======
         sm = SimilarityMapping(filemeta.input_file.path)
         dict_data = sm.driver()
 
@@ -302,7 +282,7 @@
 
         for domain in dict_data:
             print('Writing Excel for domain %s' % domain)
-            df = pd.DataFrame({ key:pd.Series(value) for key, value in dict_data[domain].items() })
+            df = pd.DataFrame({key:pd.Series(value) for key, value in dict_data[domain].items()})
             df.to_excel(download_output, sheet_name=domain)
         download_output.save()
 
@@ -310,7 +290,6 @@
         filemeta.save()
     else:
         dict_data = json.load(filemeta.output_file_json)
->>>>>>> 3f70e8d1
     dict_keys = dict_data.keys()
     domain_list = list(dict_keys)
 
@@ -321,13 +300,9 @@
 
 @require_http_methods(["GET"])
 def domain_contents(request):
-<<<<<<< HEAD
-    global domain_list
-=======
     global dict_data, domain_list
 
 
->>>>>>> 3f70e8d1
     domain_name = request.GET.get('domain')
     domain_data = dict_data[domain_name]
     temp = ['Category']
@@ -352,10 +327,6 @@
         domain_stats.append(column)
 
     return render(request, './Venter/prediction_result.html', {
-<<<<<<< HEAD
         'domain_data': domain_data, 'domain_list': domain_list,
         'domain_stats': jsonpickle.encode(domain_stats), 'chart_domain': domain_name
-=======
-        'domain_data': domain_data, 'domain_list': domain_list, 'domain_stats': jsonpickle.encode(domain_stats)
->>>>>>> 3f70e8d1
     })