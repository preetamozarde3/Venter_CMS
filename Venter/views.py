--- conflicted
+++ resolved
@@ -26,11 +26,8 @@
 from Venter.models import Category, File, Profile
 
 from .manipulate_csv import EditCsv
-<<<<<<< HEAD
-=======
 from .ML_model.Civis.modeldriver import SimilarityMapping
 from django.views.decorators.http import require_http_methods
->>>>>>> df92f9a6
 
 @login_required
 @never_cache
@@ -389,8 +386,8 @@
         sm = SimilarityMapping(path_to_file)
         sm.driver()
 
-        path = os.path.join(settings.MEDIA_ROOT, 'out_test1.json')  
-        # path = os.path.join(settings.MEDIA_ROOT, 'Output Result Files', 'SpeakUp', 'test_admin_speakup', '2019-02-26', 'result.json')  
+        path = os.path.join(settings.MEDIA_ROOT, 'out_test1.json')
+        # path = os.path.join(settings.MEDIA_ROOT, 'Output Result Files', 'SpeakUp', 'test_admin_speakup', '2019-02-26', 'result.json')
         json_data = open(path)
         dict_data = json.load(json_data)  # deserialises it
 
