import datetime
import operator
import os
from functools import reduce

from django.conf import settings
from django.contrib.auth.decorators import login_required
from django.contrib.auth.mixins import (LoginRequiredMixin,
                                        PermissionRequiredMixin)
from django.contrib.auth.models import Permission, User
from django.contrib.auth.password_validation import validate_password
from django.core.exceptions import ValidationError
from django.core.mail import mail_admins
from django.db.models import Q
from django.http import HttpResponse
from django.shortcuts import get_object_or_404, redirect, render
from django.urls import reverse_lazy
from django.views import generic
from django.views.decorators.cache import never_cache
from django.views.generic.edit import CreateView, DeleteView, UpdateView
from django.views.generic.list import ListView

from Venter import upload_to_google_drive
from Venter.forms import ContactForm, CSVForm, ProfileForm, UserForm
from Venter.models import Category, File, Profile

from .manipulate_csv import EditCsv

@login_required
@never_cache
def upload_csv_file(request):
    """
    View logic for uploading CSV file by a logged in user.

    For POST request-------
        1) The POST data, uploaded csv file and a request parameter are being sent to CSVForm as arguments
        2) If form.is_valid() returns true, the user is assigned to the uploaded_by field
        3) csv_form is saved and Form instance is initialized again (csv_form = CSVForm(request=request)),
           for user to upload another file after successfully uploading the previous file
    For GET request-------
        The csv_form is rendered in the template
    """
    if request.method == 'POST':
        csv_form = CSVForm(request.POST, request.FILES, request=request)
        if csv_form.is_valid():
            file_uploaded = csv_form.save(commit=False)
            file_uploaded.uploaded_by = request.user
            file_uploaded.save()
            csv_form = CSVForm(request=request)
            return render(request, './Venter/upload_file.html', {
                'csv_form': csv_form, 'successful_submit': True})
    elif request.method == 'GET':
        csv_form = CSVForm(request=request)
        return render(request, './Venter/upload_file.html', {
            'csv_form': csv_form})

# def handle_user_selected_data(request):
#     """This function is used to handle the selected categories by the user"""
#     if not request.user.is_authenticated:
#         # Authentication security check
#         return redirect(settings.LOGIN_REDIRECT_URL)
#     else:
#         rows = request.session['Rows']
#         correct_category = []
#         company = request.session['company']
#         if request.method == 'POST':
#             file_name = request.session['filename']
#             user_name = request.user.username
#             for i in range(rows):
#                 # We are getting a list of values because the select tag was multiple select
#                 selected_category = request.POST.getlist(
#                     'select_category' + str(i) + '[]')
#                 if request.POST['other_category' + str(i)]:
#                     # To get a better picture of what we are getting try to print "request.POST.['other_category' + str(i)]", request.POST['other_category' + str(i)
#                     # others_list=request.POST['other_category' + str(i)]
#                     # for element in others_list:
#                     #     print(element)
#                     #     tuple = (selected_category,element)
#                     tuple = (selected_category,
#                              request.POST['other_category' + str(i)])
#                     # print(request.POST['other_category' + str(i)])
#                     # print(tuple)
#                     # So here the correct_category will be needing a touple so the data will be like:
#                     # [(selected_category1, selected_category2), (other_category1, other_category2)] This will be the output of the multi select
#                     correct_category.append(tuple)
#                 else:
#                     # So here the correct_category will be needing a touple so the data will be like:
#                     # [(selected_category1, selected_category2)] This will be the output of the multi select
#                     correct_category.append(selected_category)
#         csv = EditCsv(file_name, user_name, company)
#         csv.write_file(correct_category)
#         if request.POST['radio'] != "no":
#             # If the user want to send the file to Google Drive
#             path_folder = request.user.username + "/CSV/output/"
#             path_file = 'MEDIA/' + request.user.username + \
#                 "/CSV/output/" + request.session['filename']
#             path_file_diff = 'MEDIA/' + request.user.username + "/CSV/output/Difference of " + request.session[
#                 'filename']
#             upload_to_google_drive.upload_to_drive(path_folder,
#                                                    'results of ' +
#                                                    request.session['filename'],
#                                                    "Difference of " +
#                                                    request.session['filename'],
#                                                    path_file,
#                                                    path_file_diff)
#     return redirect("/download")


# def file_download(request):
#     if not request.user.is_authenticated:
#         return redirect(settings.LOGIN_REDIRECT_URL)
#     else:
#         # Refer to the source: https://stackoverflow.com/questions/36392510/django-download-a-file/36394206
#         path = os.path.join(settings.MEDIA_ROOT, request.user.username,
#                             "CSV", "output", request.session['filename'])
#         with open(path, 'rb') as csv:
#             response = HttpResponse(
#                 csv.read())  # Try using HttpStream instead of this. This method will create problem with large numbers of rows like 25k+
#             response['Content-Type'] = 'application/force-download'
#             response['Content-Disposition'] = 'attachment;filename=results of ' + \
#                 request.session['filename']
#         return response


# def handle_uploaded_file(f, username, filename):
#     """Just a precautionary step if signals.py doesn't work for any reason."""

#     data_directory_root = settings.MEDIA_ROOT
#     path = os.path.join(data_directory_root, username,
#                         "CSV", "input", filename)
#     path_input = os.path.join(data_directory_root, username, "CSV", "input")
#     path_output = os.path.join(data_directory_root, username, "CSV", "output")

#     if not os.path.exists(path_input):
#         os.makedirs(path_input)

#     if not os.path.exists(path_output):
#         os.makedirs(path_output)

#     with open(path, 'wb+') as destination:
#         for chunk in f.chunks():
#             destination.write(chunk)

<<<<<<< HEAD

# def user_logout(request):
#     logout(request)
#     return redirect(settings.LOGIN_REDIRECT_URL)


=======
>>>>>>> cb138a56
class CategoryListView(LoginRequiredMixin, ListView):
    """
    Arguments------
        1) LoginRequiredMixin: Request to update profile details by non-authenticated users,
        will throw an HTTP 404 error
        2) ListView: View to display the category list for the organisation to which the logged-in user belongs

    Functions------
        1) get_queryset(): Returns a new QuerySet filtering categories
        based on the organisation name passed in the parameter.
    """
    model = Category
    paginate_by = 12

    def get_queryset(self):
        return Category.objects.filter(organisation_name=self.request.user.profile.organisation_name)


class UpdateProfileView(LoginRequiredMixin, UpdateView):
    """
    Arguments------
        1) UpdateView: View to update the user profile details for the logged-in user
        2) LoginRequiredMixin: Request to update profile details by non-authenticated users,
        will throw an HTTP 404 error
    """
    model = Profile
    success_url = reverse_lazy('home')

    def post(self, request, *args, **kwargs):
        profile_form = ProfileForm(
            request.POST, request.FILES, instance=request.user.profile)
        if profile_form.is_valid():
            profile_form.save()
            profile_form = ProfileForm(instance=request.user.profile)
            return render(request, './Venter/update_profile.html',
                          {'profile_form': profile_form, 'successful_submit': True})
        else:
            return render(request, './Venter/update_profile.html',
                          {'profile_form': profile_form})

    def get(self, request, *args, **kwargs):
        profile_form = ProfileForm(instance=request.user.profile)
        return render(request, './Venter/update_profile.html', {'profile_form': profile_form})


class RegisterEmployeeView(LoginRequiredMixin, CreateView):
    """
    Arguments------
        1) CreateView: View to register a new user(employee) of an organisation.
    Note------
        1) The organisation name for a newly registered employee is taken from
           the profile information of the staff member registering the employee.
        2) The profile.save() returns an instance of Profile that has been saved to the database.
            This occurs only after the profile is created for a new user with the 'profile.user = user'
        3) The validate_password() is an in-built password validator in Django
            #module-django.contrib.auth.password_validation
        Ref: https://docs.djangoproject.com/en/2.1/topics/auth/passwords/
        4) The user_form instance is initialized again (user_form = UserForm()), for staff member
            to register another employee after successful submission of previous form
    """
    model = User

    def post(self, request, *args, **kwargs):
        user_form = UserForm(request.POST)
        if user_form.is_valid():
            user_obj = user_form.save(commit=False)
            password = user_form.cleaned_data.get('password')
            try:
                validate_password(password, user_obj)
                user_obj.set_password(password)
                user_obj.save()
                org_name = request.user.profile.organisation_name
                permission = Permission.objects.get(
                    name='Can view files uploaded by self')
                user_obj.user_permissions.add(permission)
                profile = Profile.objects.create(
                    user=user_obj, organisation_name=org_name)
                profile.save()
                user_form = UserForm()
                return render(request, './Venter/registration.html', {'user_form': user_form, 'successful_submit': True})
            except ValidationError as e:
                user_form.add_error('password', e)
                return render(request, './Venter/registration.html', {'user_form': user_form})
        else:
            return render(request, './Venter/registration.html', {'user_form': user_form})

    def get(self, request, *args, **kwargs):
        user_form = UserForm()
        return render(request, './Venter/registration.html', {'user_form': user_form})


class FilesByUserListView(LoginRequiredMixin, PermissionRequiredMixin, generic.ListView):
    """
    Arguments------
        1) LoginRequiredMixin: View to redirect non-authenticated users to show HTTP 403 error
        2) PermissionRequiredMixin: View to check whether the user has permission to access files uploaded by self
        3) ListView: View to display the files uploaded by the logged-in user

    Functions------
        1) get_queryset(): Returns a new QuerySet filtering files uploaded by the logged-in user
    """
    model = File
    template_name = './Venter/dashboard_user.html'
    context_object_name = 'file_list'
    permission_required = 'Venter.view_self_files'

    def get_queryset(self):
        return File.objects.filter(uploaded_by=self.request.user)


class FilesByOrganisationListView(LoginRequiredMixin, PermissionRequiredMixin, generic.ListView):
    """
    Arguments------
        1) LoginRequiredMixin: View to redirect non-authenticated users to show HTTP 403 error
        2) PermissionRequiredMixin: View to check whether the user is a staff
        having permission to access organisation files
        3) ListView: View to display the files uploaded by all the users of an organisation

    Functions------
        1) get_queryset(): Returns a new QuerySet filtering files uploaded by all the users of a particular organisation
    """
    model = File
    template_name = './Venter/dashboard_staff.html'
    context_object_name = 'file_list'
    permission_required = 'Venter.view_organisation_files'
    paginate_by = 5

    def get_queryset(self):
        """
        This function performs the following tasks in sequence:
            1) get the organisation name of the logged-in satff member
            2) get the profile of all the users belonging to that organisation
            3) get the csv files of all those users in a list[]
        """
        org_name = self.request.user.profile.organisation_name
        org_profiles = Profile.objects.filter(organisation_name=org_name)
        files_list = []
        for x in org_profiles:
            files_list += File.objects.filter(uploaded_by=x.user)
        return files_list


def contact_us(request):
    """
    View logic to email the administrator the contact details submitted by an organisation.
    The contact details are submitted through the 'contact_us' template form.

    For POST request-------
        The contact details of an organisation are collected in the ContactForm.
        If the form is valid, an email is sent to the website administrator.
    For GET request-------
        The contact_us template is rendered
    """
    contact_form = ContactForm()

    if request.method == 'POST':
        contact_form = ContactForm(request.POST)
        if contact_form.is_valid():
            company_name = contact_form.cleaned_data.get('company_name')
            contact_no = contact_form.cleaned_data.get('contact_no')
            email_address = contact_form.cleaned_data.get('email_address')
            requirement_details = contact_form.cleaned_data.get('requirement_details')

            # get current date and time
            now = datetime.datetime.now()
            date_time = now.strftime("%Y-%m-%d %H:%M")

            # prepare email body
            email_body = "Dear Admin,\n\n Following are the inquiry details:\n\n " + \
                "Inquiry Date and Time: "+date_time+"\n Company Name: " + \
                company_name+"\n Contact Number: "+contact_no+"\n Email address: " + \
                email_address+"\n Requirement Details: "+requirement_details+"\n\n"
            mail_admins('Venter Inquiry', email_body)
            # contact_form.save()
            contact_form = ContactForm()
            return render(request, './Venter/contact_us.html', {
                'contact_form': contact_form, 'successful_submit': True})
    return render(request, './Venter/contact_us.html', {
        'contact_form': contact_form,
    })

class FileDeleteView(LoginRequiredMixin, PermissionRequiredMixin, DeleteView):
    """
    Arguments------
        1) LoginRequiredMixin: View to redirect non-authenticated users to show HTTP 403 error
        2) PermissionRequiredMixin: View to check whether the user is a staff
        having permission to delete organisation files
        3) DeletView: View to delete the files uploaded by user(s)/staff member(s) of the organisation

    Functions------
        1) get_queryset(): Returns a new QuerySet filtering files uploaded by the logged-in user
    """
    permission_required = 'Venter.delete_organisation_files'
    model = File
    success_url = reverse_lazy('dashboard_staff')

    def get(self, request, *args, **kwargs):
        return self.post(request, *args, **kwargs)

def predict_result(request, pk):
    if request.method == 'GET':
        # file_instance = get_object_or_404(File, pk=pk)
        # make api call
        # retrieve domain names
        # for each domain retrieve category names
        # for each category retrieve responses names
        return render(request, './Venter/prediction_result.html')


class CategorySearchView(CategoryListView):
    paginate_by = 3

    def get_queryset(self):
        result = super(CategorySearchView, self).get_queryset()

        query = self.request.GET.get('q')
        if query:
            query_list = query.split()
            result = result.filter(
                reduce(operator.and_,
                       (Q(category__icontains=q) for q in query_list))
            )
        return result

class FileSearchView(FilesByOrganisationListView):
    paginate_by = 3

    def get_queryset(self):
        result = super(FilesByOrganisationListView, self).get_queryset()

        query = self.request.GET.get('q')
        if query:
            query_list = query.split()
            result = result.filter(
                reduce(operator.and_,
                       (Q(csv_file__icontains=q) for q in query_list))
            )
        return result<|MERGE_RESOLUTION|>--- conflicted
+++ resolved
@@ -141,15 +141,6 @@
 #         for chunk in f.chunks():
 #             destination.write(chunk)
 
-<<<<<<< HEAD
-
-# def user_logout(request):
-#     logout(request)
-#     return redirect(settings.LOGIN_REDIRECT_URL)
-
-
-=======
->>>>>>> cb138a56
 class CategoryListView(LoginRequiredMixin, ListView):
     """
     Arguments------
