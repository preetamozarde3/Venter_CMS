--- conflicted
+++ resolved
@@ -6,42 +6,6 @@
 """
 
 import os
-<<<<<<< HEAD
-=======
-
-from django.conf import settings
-from django.contrib.auth import logout
-from django.contrib.auth.decorators import login_required
-from django.http import HttpResponse, HttpResponseRedirect
-from django.shortcuts import redirect, render
-from django.utils.decorators import method_decorator
-from django.views import generic
-
-from Venter import upload_to_google_drive
-from Venter.models import Category, Profile
-from django.shortcuts import get_object_or_404
-from .forms import registration_form, upload_file_form
-from .manipulate_csv import EditCsv
-
-
-def upload_file(request):
-    """This method handles the file uploaded and send the content to the frontend"""
-    if not request.user.is_authenticated:
-        # If not authenticated, redirect to upload_file.html
-        return render(request, 'Venter/upload_file.html')
-    else:
-        # Get the group of the user
-        query_set = Profile.objects.filter(user=request.user)  #pylint: disable=E1101
-        query_set_size = query_set.count()
-        error_dict = {'error': "Please contact admin to add you in group"}
-        if query_set_size == 0:
-            # If the group is not assigned, display error message
-            return render(request, 'Venter/error_message.html', error_dict)
-        else:
-            # Saving the group as company. This will be used for getting different prediction lists and category lists for different companies
-            company = str(query_set.all()[0])
-            request.session['company'] = company
->>>>>>> a842bc79
 
 from django.conf import settings
 from django.contrib.auth import logout
@@ -71,7 +35,6 @@
             csv_form.save()
             return HttpResponse("<h1>Your csv file was uploaded</h1>")
         else:
-<<<<<<< HEAD
             return HttpResponse("<h1>Error uploading file</h1>")
 
     elif request.method == 'GET':
@@ -129,11 +92,6 @@
 #             # If the request is not POST, display the form to submit
 #             form = upload_file_form()
 #         return render(request, 'Venter/upload_file.html', {'form': upload_file_form()})
-=======
-            # If the request is not POST, display the form to submit
-            form = upload_file_form()
-        return render(request, 'Venter/upload_file.html', {'form': registration_form()})
->>>>>>> a842bc79
 
 
 def handle_user_selected_data(request):
@@ -274,45 +232,4 @@
         profile_form = ProfileForm()
         return render(request, './Venter/registration.html', {'user_form': user_form, 'profile_form': profile_form})
 
-<<<<<<< HEAD
-    
-=======
-def edit_profile(request):
-    if not request.user.is_authenticated:
-        return redirect(settings.LOGIN_REDIRECT_URL)
-    else:
-        if request.method == 'POST':
-            first_name = request.POST['FirstName']
-            last_name = request.POST['LastName']
-            email = request.POST['Email']
-            user = request.user
-            user.first_name = first_name
-            user.last_name = last_name
-            user.email = email
-            user.save()
-            user = request.user
-            message = "Your profile has been updated successfully"
-            flag = "success"
-            company = request.user.groups.values_list('name', flat=True)
-            context = {'FirstName': user.first_name, 'LastName': user.last_name, 'UserName': request.user.username,
-                       'Group': company[0], 'Email': user.email, 'Message': message, 'Flag': flag}
-            return render(request, 'Login/edit_profile.html', context)
-
-        else:
-            user = request.user
-            company = request.user.groups.values_list('name', flat=True)
-            context = {'FirstName': user.first_name, 'LastName': user.last_name, 'UserName': request.user.username,
-                       'Group': company[0], 'Email': user.email}
-            print(company)
-            for k in context:
-                print(k, ':', context[k])
-            return render(request, 'Login/edit_profile.html', context)            
-
-
-@method_decorator(login_required, 'dispatch')
-class CategoryListView(generic.ListView):
-    model = Category
-    
-    def get_queryset(self):
-        return Category.objects.filter(organisation_name=self.request.user.profile.organisation_name)
->>>>>>> a842bc79
+    