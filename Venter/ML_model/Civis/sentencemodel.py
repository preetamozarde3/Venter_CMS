--- conflicted
+++ resolved
@@ -83,11 +83,7 @@
     stats = open('stats.txt', 'w', encoding='utf-8')
 
     st = time.time()
-<<<<<<< HEAD
     wordmodelfile = 'E:/Me/IITB/Work/CIVIS/ML Approaches/word embeddings and similarity matrix/GoogleNews-vectors-negative300.bin'
-=======
-    wordmodelfile = 'Venter/ML_model/Civis/GoogleNews-vectors-negative300.bin'
->>>>>>> 856464d7fe3c2ec45506401ff9101c7b08377db7
     wordmodel = KeyedVectors.load_word2vec_format(wordmodelfile, binary = True, limit=200000)
     et = time.time()
     s = 'Word embedding loaded in %f secs.' % (et-st)
@@ -95,13 +91,8 @@
     stats.write(s + '\n')
 
     #filepaths
-<<<<<<< HEAD
-    responsePath = 'Venter\ML_model\Civis\data\comments'
-    categoryPath = 'Venter\ML_model\Civis\data\sentences'
-=======
     responsePath = 'Venter/ML_model/Civis/data/comments/'
     categoryPath = 'Venter/ML_model/Civis/data/sentences/'
->>>>>>> 856464d7fe3c2ec45506401ff9101c7b08377db7
     responseDomains = os.listdir(responsePath)
     categoryDomains = os.listdir(categoryPath)
     
@@ -114,19 +105,11 @@
 
         print('Categorizing %s domain...' % domain)
 
-<<<<<<< HEAD
-        temp = open(os.path.join(responsePath,responseDomain), 'r', encoding='utf-8-sig')
-        responses = temp.readlines()
-        rows = len(responses)
-
-        temp = open(os.path.join(categoryPath,categoryDomain), 'r', encoding='utf-8-sig')
-=======
         temp = open(os.path.join(responsePath, responseDomain), 'r', encoding='utf-8-sig')
         responses = temp.readlines()
         rows = len(responses)
 
         temp = open(os.path.join(categoryPath, categoryDomain), 'r', encoding='utf-8-sig')
->>>>>>> 856464d7fe3c2ec45506401ff9101c7b08377db7
         categories = temp.readlines()
         columns = len(categories)
         categories.append('Novel')
@@ -224,13 +207,8 @@
         results[domain]['Novel'] = novel_sub_categories
 
         print('***********************************************************')
-<<<<<<< HEAD
-    with open('out_new.json', 'w') as temp:
-        json.dump(results, temp)
-=======
     # with open('out_new.json', 'w') as temp:
     #     json.dump(results, temp)
     print("---------RESULTS----")
     print(results)
->>>>>>> 856464d7fe3c2ec45506401ff9101c7b08377db7
     return results