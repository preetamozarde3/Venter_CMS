<!DOCTYPE html>
<html lang="en">

<head>
    <!--Loads the path to your static files-->
    {% load staticfiles %}
    <meta charset="utf-8" />
    <title>{% block title %}{% endblock %}</title>
    <link rel="apple-touch-icon" sizes="76x76" href="../../static/assets/img/apple-icon.png">
    <link rel="icon" type="image/png" href="../../static/assets/img/favicon.ico">
    <meta http-equiv="X-UA-Compatible" content="IE=edge,chrome=1" />
    <meta content='width=device-width, initial-scale=1.0, maximum-scale=1.0, user-scalable=0, shrink-to-fit=no'
        name='viewport' />
    <!--     Fonts and icons     -->
    <link href="https://fonts.googleapis.com/css?family=Montserrat:400,700,200" rel="stylesheet" />
    <link rel="stylesheet" href="https://maxcdn.bootstrapcdn.com/font-awesome/latest/css/font-awesome.min.css" />
    <!-- LINEARICONS -->
    <link rel="stylesheet" href="../../static/assets/fonts/linearicons/style.css">
    <!-- CSS Files -->
    <link rel="stylesheet" type="text/css" href="{% static 'style.css' %}" />
    <link href="../../static/assets/css/bootstrap.min.css" rel="stylesheet" />
    <link href="../../static/assets/css/light-bootstrap-dashboard.css?v=2.0.1" rel="stylesheet" />

    <link rel="stylesheet" href="https://maxcdn.bootstrapcdn.com/bootstrap/4.3.1/css/bootstrap.min.css">
    <script src="https://ajax.googleapis.com/ajax/libs/jquery/3.3.1/jquery.min.js"></script>
    <script src="https://cdnjs.cloudflare.com/ajax/libs/popper.js/1.14.7/umd/popper.min.js"></script>
    <script src="https://maxcdn.bootstrapcdn.com/bootstrap/4.3.1/js/bootstrap.min.js"></script>

</head>

<body>
    <!---lightboard template-->
    <div class="wrapper">
        <div class="container">
<<<<<<< HEAD
            {% if user.is_authenticated %}  
=======
            {% if user.is_authenticated %}
            <script>
                console.log("----")
                console.log('{{user.profile.organisation_name}}')
            </script>
>>>>>>> 3f70e8d1
            <!--Side Nav Bar--->
            <div class="sidebar" data-image="../../static/assets/img/sidebar-5.jpg" data-color="blue">
                <div class="sidebar-wrapper">
                    <div class="logo-nav">
                        <a href="{% url 'home' %}" class="simple-text">
                            <img src="../../static/assets/img/logo_4.png" alt="logo" class="imagelogo-base">
                        </a>
                    </div>

                    <ul class="nav navbar-nav">

                        <li class="dashboard-item">
                            <a class="nav-link" href="{% url 'dashboard' %}">
                                <i class="nc-icon nc-grid-45"></i>
                                <p>Dashboard</p>
                            </a>
                        </li>
                        {% if user.is_staff %}
                        <li class="register-employee-item">
                            <a class="nav-link" href="{% url 'register_employee' %}">
                                <i class="nc-icon nc-notes"></i>
                                <p>Register Employee</p>
                            </a>
                        </li>
                        {% endif %}

                        <li class="upload-file-item">
                            <a class="nav-link" href="{% url 'upload_file' %}">
                                <i class="nc-icon nc-simple-add"></i>
                                <p>Upload File</p>
                            </a>
                        </li>

                        <li class="user-profile-item">
                            <a class="nav-link" href="{% url 'update_profile' request.user.pk %}">
                                <i class="nc-icon nc-circle-09"></i>
                                <p>User Profile</p>
                            </a>
                        </li>

                        <!-- {% if request.user.profile.organisation_name != "CIVIS" %}
                        <li class="category-list-item">
                            <a class="nav-link" href="{% url 'category_list' request.user %}">
                                <i class="nc-icon nc-bullet-list-67"></i>
                                <p>Category List</p>
                            </a>
                        </li>
                        {% endif %} -->

                        <li class="nav-item active active-pro">
                            <a class="nav-link active" href="{% url 'logout' %}">
                                <i class="nc-icon nc-button-power"></i>
                                <p>Log out</p>
                            </a>
                        </li>
                    </ul>
                </div>
            </div>
            <div class="content-base">
                <div class="container-fluid">
                    {% block content %}
                    {% endblock %}
                </div>
            </div>
            {% endif %}
        </div>
    </div>
</body>
<!--   Core JS Files   -->
<script src="../../static/assets/js/core/jquery.3.2.1.min.js" type="text/javascript"></script>
<script src="../../static/assets/js/core/popper.min.js" type="text/javascript"></script>
<script src="../../static/assets/js/core/bootstrap.min.js" type="text/javascript"></script>
<!--  Plugin for Switches, full documentation here: http://www.jque.re/plugins/version3/bootstrap.switch/ -->
<script src="../../static/assets/js/plugins/bootstrap-switch.js"></script>
<!--  Chartist Plugin  -->
<script src="../../static/assets/js/plugins/chartist.min.js"></script>
<!--  Notifications Plugin    -->
<script src="../../static/assets/js/plugins/bootstrap-notify.js"></script>
<!-- Control Center for Light Bootstrap Dashboard: scripts for the example pages etc -->
<script src="../../static/assets/js/light-bootstrap-dashboard.js?v=2.0.1" type="text/javascript"></script>

</html><|MERGE_RESOLUTION|>--- conflicted
+++ resolved
@@ -32,15 +32,11 @@
     <!---lightboard template-->
     <div class="wrapper">
         <div class="container">
-<<<<<<< HEAD
-            {% if user.is_authenticated %}  
-=======
             {% if user.is_authenticated %}
             <script>
                 console.log("----")
                 console.log('{{user.profile.organisation_name}}')
             </script>
->>>>>>> 3f70e8d1
             <!--Side Nav Bar--->
             <div class="sidebar" data-image="../../static/assets/img/sidebar-5.jpg" data-color="blue">
                 <div class="sidebar-wrapper">
