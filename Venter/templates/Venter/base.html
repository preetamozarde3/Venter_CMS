<!DOCTYPE html>
<html lang="en">

<head>
    <!--Loads the path to your static files-->
    {% load staticfiles %}
    <meta charset="utf-8" />
    <title>{% block title %}{% endblock %}</title>
    <link rel="apple-touch-icon" sizes="76x76" href="../../static/assets/img/apple-icon.png">
    <link rel="icon" type="image/png" href="../../static/assets/img/favicon.ico">
    <meta http-equiv="X-UA-Compatible" content="IE=edge,chrome=1" />
    <meta content='width=device-width, initial-scale=1.0, maximum-scale=1.0, user-scalable=0, shrink-to-fit=no'
        name='viewport' />
    <!--     Fonts and icons     -->
    <link href="https://fonts.googleapis.com/css?family=Montserrat:400,700,200" rel="stylesheet" />
    <link rel="stylesheet" href="https://maxcdn.bootstrapcdn.com/font-awesome/latest/css/font-awesome.min.css" />
    <!-- LINEARICONS -->
    <link rel="stylesheet" href="../../static/assets/fonts/linearicons/style.css">
    <!-- CSS Files -->
    <link rel="stylesheet" type="text/css" href="{% static 'style.css' %}" />
    <link href="../../static/assets/css/bootstrap.min.css" rel="stylesheet" />
    <link href="../../static/assets/css/light-bootstrap-dashboard.css?v=2.0.1" rel="stylesheet" />

    <link rel="stylesheet" href="https://maxcdn.bootstrapcdn.com/bootstrap/4.3.1/css/bootstrap.min.css">
    <script src="https://ajax.googleapis.com/ajax/libs/jquery/3.3.1/jquery.min.js"></script>
    <script src="https://cdnjs.cloudflare.com/ajax/libs/popper.js/1.14.7/umd/popper.min.js"></script>
    <script src="https://maxcdn.bootstrapcdn.com/bootstrap/4.3.1/js/bootstrap.min.js"></script>

</head>

<body>
    <!---lightboard template-->
    <div class="wrapper">
        {% if user.is_authenticated %}
            <!--Side Nav Bar--->
        <div class="sidebar" data-image="../../static/assets/img/sidebar-5.jpg" data-color="blue">
                <div class="sidebar-wrapper">
                    <div class="logo-nav">
<<<<<<< HEAD
                        <a href="{% url 'home' %}" class="simple-text">
                            <img src="../../static/assets/img/logo_4.png" alt="logo" class="imagelogo-base">
                        </a>
=======
                            <img src="../../static/assets/img/logo_4.png" alt="logo" class="imagelogo-base">
>>>>>>> 856464d7fe3c2ec45506401ff9101c7b08377db7
                    </div>

                    <ul class="nav navbar-nav">

                        <li class="dashboard-item">
                            <a class="nav-link" href="{% url 'dashboard' %}">
                                <i class="nc-icon nc-grid-45"></i>
                                <p>Dashboard</p>
                            </a>
                        </li>
                        {% if user.is_staff %}
                        <li class="register-employee-item">
                            <a class="nav-link" href="{% url 'register_employee' %}">
                                <i class="nc-icon nc-notes"></i>
                                <p>Register Employee</p>
                            </a>
                        </li>
                        {% endif %}

                        <li class="upload-file-item">
                            <a class="nav-link" href="{% url 'upload_file' %}">
                                <i class="nc-icon nc-simple-add"></i>
                                <p>Upload File</p>
                            </a>
                        </li>

                        <li class="user-profile-item">
                            <a class="nav-link" href="{% url 'update_profile' request.user.pk %}">
                                <i class="nc-icon nc-circle-09"></i>
                                <p>User Profile</p>
                            </a>
                        </li>

                        {% if request.user.profile.organisation_name|stringformat:"s" != "CIVIS" %}
                        <li class="category-list-item">
                            <a class="nav-link" href="{% url 'category_list' %}">
                                <i class="nc-icon nc-bullet-list-67"></i>
                                <p>Category List</p>
                            </a>
                        </li>
                        {% endif %}

<<<<<<< HEAD
                        <li class="nav-item active active-pro">
                            <a class="nav-link active" href="{% url 'logout' %}">
=======
                        <li class="category-list-item">
                            <a class="nav-link" href="{% url 'logout' %}">
>>>>>>> 856464d7fe3c2ec45506401ff9101c7b08377db7
                                <i class="nc-icon nc-button-power"></i>
                                <p>Log out</p>
                            </a>
                        </li>
                    </ul>
                </div>
        </div>
        <div class="main-panel">
            {% block content %}
            {% endblock %}                
        </div>
        {% endif %}
    </div>
</body>
<!--   Core JS Files   -->
<script src="../../static/assets/js/core/jquery.3.2.1.min.js" type="text/javascript"></script>
<script src="../../static/assets/js/core/popper.min.js" type="text/javascript"></script>
<script src="../../static/assets/js/core/bootstrap.min.js" type="text/javascript"></script>
<!--  Plugin for Switches, full documentation here: http://www.jque.re/plugins/version3/bootstrap.switch/ -->
<script src="../../static/assets/js/plugins/bootstrap-switch.js"></script>
<!--  Chartist Plugin  -->
<script src="../../static/assets/js/plugins/chartist.min.js"></script>
<!--  Notifications Plugin    -->
<script src="../../static/assets/js/plugins/bootstrap-notify.js"></script>
<!-- Control Center for Light Bootstrap Dashboard: scripts for the example pages etc -->
<script src="../../static/assets/js/light-bootstrap-dashboard.js?v=2.0.1" type="text/javascript"></script>

</html><|MERGE_RESOLUTION|>--- conflicted
+++ resolved
@@ -36,13 +36,7 @@
         <div class="sidebar" data-image="../../static/assets/img/sidebar-5.jpg" data-color="blue">
                 <div class="sidebar-wrapper">
                     <div class="logo-nav">
-<<<<<<< HEAD
-                        <a href="{% url 'home' %}" class="simple-text">
                             <img src="../../static/assets/img/logo_4.png" alt="logo" class="imagelogo-base">
-                        </a>
-=======
-                            <img src="../../static/assets/img/logo_4.png" alt="logo" class="imagelogo-base">
->>>>>>> 856464d7fe3c2ec45506401ff9101c7b08377db7
                     </div>
 
                     <ul class="nav navbar-nav">
@@ -85,13 +79,8 @@
                         </li>
                         {% endif %}
 
-<<<<<<< HEAD
-                        <li class="nav-item active active-pro">
-                            <a class="nav-link active" href="{% url 'logout' %}">
-=======
                         <li class="category-list-item">
                             <a class="nav-link" href="{% url 'logout' %}">
->>>>>>> 856464d7fe3c2ec45506401ff9101c7b08377db7
                                 <i class="nc-icon nc-button-power"></i>
                                 <p>Log out</p>
                             </a>
