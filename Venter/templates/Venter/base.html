--- conflicted
+++ resolved
@@ -36,7 +36,7 @@
             <script>
                 console.log("----")
                 console.log('{{user.profile.organisation_name}}')
-            </script>    
+            </script>
             <!--Side Nav Bar--->
             <div class="sidebar" data-image="../../static/assets/img/sidebar-5.jpg" data-color="blue">
                 <div class="sidebar-wrapper">
@@ -47,21 +47,13 @@
                     </div>
 
                     <ul class="nav navbar-nav">
-<<<<<<< HEAD
 
-=======
-                       
->>>>>>> fbd5f841
                         <li class="dashboard-item">
                             <a class="nav-link" href="{% url 'dashboard' %}">
                                 <i class="nc-icon nc-grid-45"></i>
                                 <p>Dashboard</p>
                             </a>
                         </li>
-<<<<<<< HEAD
-=======
-
->>>>>>> fbd5f841
                         {% if user.is_staff %}
                         <li class="register-employee-item">
                             <a class="nav-link" href="{% url 'register_employee' %}">
@@ -70,16 +62,6 @@
                             </a>
                         </li>
                         {% endif %}
-<<<<<<< HEAD
-                        <!-- <li class="dashboard-item">
-                            <a class="nav-link" href="{% url 'dashboard' %}">
-                                <i class="nc-icon nc-grid-45"></i>
-                                <p>Dashboard</p>
-                            </a>
-                        </li> -->
-
-=======
->>>>>>> fbd5f841
 
                         <li class="upload-file-item">
                             <a class="nav-link" href="{% url 'upload_file' %}">
@@ -94,7 +76,7 @@
                                 <p>User Profile</p>
                             </a>
                         </li>
-                
+
                         <!-- {% if request.user.profile.organisation_name != "CIVIS" %}
                         <li class="category-list-item">
                             <a class="nav-link" href="{% url 'category_list' request.user %}">
