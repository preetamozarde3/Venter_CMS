--- conflicted
+++ resolved
@@ -15,45 +15,12 @@
         $("#updateProfileModal").modal('show');
     });
 </script>
-<<<<<<< HEAD
-<!-- ../../static/assets/img/demo_profile_2.jpg -->
-=======
->>>>>>> 856464d7fe3c2ec45506401ff9101c7b08377db7
 {% endif %} 
 
 <div class="outer-profile">
     <div class="wrap-profile">
         <form method="post" name="form" enctype="multipart/form-data" class="profile-form">
             {% csrf_token %}
-<<<<<<< HEAD
-            <img src="../../static/assets/img/default-avatar.png" alt="Avatar" class="profile-avatar"><br><br>
-            <script>
-                console.log('{{profile_form}}');
-            </script>    
-            <div class="wrap-field">
-				<label class="org-label">Organisation Name: {{ request.user.profile.organisation_name }}</label>
-			</div>
-
-            <div class="wrap-field">
-                <label class="username-label">Username: </label> &nbsp; {{ request.user.username}}
-            </div>
-
-            <div class="wrap-field">
-                    <label class="phone-number-label">Phone Number: </label> &nbsp; {{ profile_form.phone_number}}
-            </div>
-
-            <div class="wrap-field-profile-picture">
-                <label class="profile-picture-label">Profile Picture: </label> &nbsp; {{ profile_form.profile_picture }}
-            </div>
-
-            <!-- {% for field in profile_form %}
-                <div class="wrap-field">
-                    <label class="field-label">{{ field.label }}: </label>&nbsp;{{ field }}
-                    <br>
-                </div>
-            {% endfor %} -->
-
-=======
             <img src="{{profile_form.profile_picture.url}}" alt="Avatar" class="profile-avatar"><br><br>
             <div class="wrap-field">
                 <label class="org-label">{{ request.user.username}}</label>
@@ -71,7 +38,6 @@
                     <div class="data" style="font-size:20px;display: inline;">{{ profile_form.phone_number}}</div>
                 </div> 
             </div>
->>>>>>> 856464d7fe3c2ec45506401ff9101c7b08377db7
             <input type="submit" value="Update" class="update_profile_btn">
         </form>
     </div>   
