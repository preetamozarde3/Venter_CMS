{% extends 'Venter/base.html' %}
{% block title %}Prediction Results{% endblock %}
{% block content %}
{% load predict_results_custom_tags %}
<link rel="stylesheet" href="../../static/assets/css/prediction_result.css">
<link rel="stylesheet" href="https://maxcdn.bootstrapcdn.com/bootstrap/4.3.1/css/bootstrap.min.css">
<link src="https://ajax.googleapis.com/ajax/libs/jquery/2.1.1/jquery.min.js">
<script type="text/javascript" src="https://www.gstatic.com/charts/loader.js"></script>
<script type="text/javascript" src="../../static/assets/js/download.js"></script>

  

<script>
    $(document).ready(function () {
      $('.nav-tabs > li').click(function(event){
        $('.nav-tabs > li.active').find("a").attr("style", "background-color: rgb(255,255,255) !important; color: rgb(0,0,0) !important");
        $('.nav-tabs li').removeClass('active');
        $(this).addClass('active');
        $(this).find("a").attr("style", "background-color: rgb(0,0,255) !important; color: rgb(255,255,255) !important");
        var domain_name = $(this).find("a").attr("href");
        drawStuff(domain_name);
      });

      $('.nav-pills > li').click(function(event){
        $('.nav-pills > li.active').find("a").attr("style", "background-color: rgb(255,255,255) !important; color: rgb(0,0,0) !important");
        $('.nav-pills li').removeClass('active');
        $(this).addClass('active');
        $(this).find("a").attr("style", "background-color: rgb(0,0,255) !important; color: rgb(255,255,255) !important");
<<<<<<< HEAD
      });
      
      $('#pill-cardview').click(function(event){
        var domain_name = $('.nav-tabs .active > a').attr('href');
        console.log("saaaaaaaaaaaaaaaaaaaaaaaaaaaaaaaaaa", domain_name);
        cardview(domain_name);
      });
=======
      });
      
      // $('#pill-cardview').click(function(event){
      //   var domain_name = $('.nav-tabs .active > a').attr('href');
      //   '{% with d="'+domain_name+'" %}';
      //     console.log("DOAMIN=======: ", '{{d}}');
      //   '{% endwith %}';
      //   $("#cardview").tab('show');
      // });
>>>>>>> dc186ef5

      $('#pill-graph').click(function(event){
        var domain_name = $('.nav-tabs .active > a').attr('href');
        $("#graph").tab('show');
        drawStuff(domain_name);
      });

      $("#chart-download-container").hide();
   
      $(".response_list").each(function(){
        $(this).children().each(function(){
           let list_index = $(this);
           let span_text = $(this).children().text();
           span_text = span_text.slice(0,-1);
           let score = parseInt(span_text);
           colorcode(score, list_index);
        })          
      })
      function colorcode(score, li_index){
        if(score > 90){
          li_index.attr("style", "background-color: rgb(0,255,0) !important");
        }
        else if(score > 80){
          li_index.attr("style", "background-color: rgb(15,255,0) !important");
        }
        else if(score > 70){
          li_index.attr("style", "background-color: rgb(75,255,0) !important");
        }
        else if(score > 60){
          li_index.attr("style", "background-color: rgb(135,255,0) !important");
        }
        else if(score > 50){
          li_index.attr("style", "background-color: rgb(195,255,0) !important");
        }
        else if(score > 40){
         li_index.attr("style", "background-color: rgb(255,255,0) !important");
        }
        else if(score > 30){
          li_index.attr("style", "background-color: rgb(255,240,0) !important");
        }
        else if(score > 20){
          li_index.attr("style", "background-color: rgb(255,180,0) !important");
        }
        else if(score > 10){
          li_index.attr("style", "background-color: rgb(255,120,0) !important");
        }
        else{
          li_index.attr("style", "background-color: rgb(255,60,0) !important");
        }
      }
  });
  </script>
  
  <script>
    function rndColor() {
      var r = ('0' + Math.floor(Math.random() * 256).toString(16)).substr(-2), // red
        g = ('0' + Math.floor(Math.random() * 256).toString(16)).substr(-2), // green
        b = ('0' + Math.floor(Math.random() * 256).toString(16)).substr(-2); // blue
      return '#' + r + g + b;
    }
    google.charts.load('current', { 'packages': ['corechart'] });
    google.charts.setOnLoadCallback(drawStuff);
    function drawStuff(domain_name) {
      // $("#cardview").hide();
      $("#graph").tab('show');
      $('.nav-pills > li.active').find("a").attr("style", "background-color: rgb(255,255,255) !important; color: rgb(0,0,0) !important");
      $('.nav-pills li').removeClass('active');
      $("#pill-graph").addClass('active');
      $("#pill-graph").find("a").attr("style", "background-color: rgb(0,0,255) !important; color: rgb(255,255,255) !important");
      if (!domain_name) {
        var domain_name = $('.nav-tabs .active > a').attr('href');
      }
      var main_dict = jQuery.parseJSON('{{dict_data|escapejs}}');
      var stats = main_dict[domain_name]['Statistics'];
      stats = jQuery.parseJSON(stats);
      
      noOfNovelCats = stats[stats.length - 1].length - 2
      colorseries = {}
      for (i = 0; i < noOfNovelCats; i++) {
        colorseries[i] = rndColor()
      }
      var data = new google.visualization.arrayToDataTable(stats);
      var options = {
        width: '1100',
        height: '600',
        isStacked: true,
        legend: {
          position: 'none'
        },
        title: domain_name,
        titleTextStyle: {
          fontName: 'Times New Roman',
          fontSize: 30,
          bold: true,
          italic: false,
          color: '#000099',
        },
        titlePosition: 'out',
        hAxis: {
          title: 'Category',
          titleTextStyle: {
            'fontSize': 23,
            color: 'black',
            bold: true,
            italic: false,
          },
          'textStyle': {
            'fontSize': 15,
            color: 'black',
          },
          gridlines: 3,
          slantedText: true,
          slantedTextAngle: 45,
        },
        vAxis: {
          title: 'Number of responses',
          titleTextStyle: {
            'fontSize': 23,
            color: 'black',
            bold: true,
            italic: false,
          },
          'textStyle': {
            'fontSize': 15,
            color: 'black',
            bold: true,
          },
        },
        bar: {
          groupWidth: "90%"
        },
        series: colorseries,
        is3D: true,
      };
      var chart_div = document.getElementById('chart_div');
      var chart = new google.visualization.ColumnChart(chart_div);
     
      function selectHandler() {
            var selectedItem = chart.getSelection()[0];
            if (selectedItem) {
              var category = data.getValue(selectedItem.row, 0);
              $('#graph').hide();
              $('#cardview').tab('show');
              document.getElementById(category).scrollIntoView();
            } 
          }
      google.visualization.events.addListener(chart, 'select', selectHandler);    
      google.visualization.events.addListener(chart, 'ready', function () {
          var imgUri = chart.getImageURI();
          $('#download_graph-btn').click(function() {
            download(imgUri, "chart.png", "image/png");
          });
      });
      chart.draw(data, options);
      $("#chart-download-container").show();
    };
    function cardview(domain_name){
      // $("#graph").hide();
      $("#cardview").tab('show');
      var main_dict = jQuery.parseJSON('{{dict_data|escapejs}}');
        var stats = main_dict[domain_name];
        for(var key in stats){
          if(key == 'Statistics'){
            continue;
          }
          else{
            var response_arr=stats[key];
            // document.getElementsByClassName("card").id = key;
            $(".card").attr("id", key);
            if(key == 'Novel')
            {
              console.log("NOVEL CATEGORY");
              var count = 1;
              for(var sub in response_arr){
                console.log("sub category "+ count);
                for(var response in response_arr[sub]){
                  console.log(response_arr[sub][response]);
                }
                count++;
              }
            }
            else
            {
              // continue;
              $(".label-category").text(key);
              console.log("Card Category:", key);
              for (var j = 0; j < response_arr.length; j++){
                $('.test-class > .list-group-item').text(response_arr[j]['response']);
                var score = response_arr[j]['score'];
                score = score + "%";
                $(".response_list > .list-group-item > .response_score").text(score);
                console.log("response: ",response_arr[j]['response']);
                console.log("score: ",response_arr[j]['score']);
              }
            }  
          }
        }
    }
  </script>
  
  
  <div class="outer-pr row">
    <div class="content-domain">
      <ul class="nav nav-tabs nav-fill" id="domain_tab" role="tablist">
        {% for domain in domain_list %}
            {% if domain == domain_list.0 %}
              <li class="nav-item active">
                  <a href="{{domain}}" class="nav-link" data-target="#graph" data-toggle="tab" role="tab">
                      {{domain}}
                  </a>
              </li>
            {% else %}
              <li class="nav-item">
                  <a href="{{domain}}" class="nav-link" data-target="#graph" data-toggle="tab" role="tab">
                      {{domain}}
                  </a>
              </li>
            {% endif %}  
        {% endfor %}
      </ul>
    </div>
  
    <div class="content-navigator">
      <ul class="nav nav-pills justify-content-center" id="navigator_tab" role="tablist">
        <li class="nav-item active" id="pill-graph">
          <a class="nav-link" data-toggle="pill" href="#graph">
            Graph &nbsp; <i class="fa fa-area-chart chart-fa"></i>
          </a>
        </li>
        <li class="nav-item" id="pill-cardview">
          <a class="nav-link" data-toggle="pill" href="#cardview">
            CardView &nbsp; <i class="fa fa-list-alt list-fa"></i>
          </a>
        </li>
      </ul>
    </div>

    <div class="tab-content">
      <div id="cardview" class="tab-pane fade content-cardview">
        <div class="card-container" id="card-container">
<<<<<<< HEAD
          {% if category == 'Statistics' %}
              <!--continue-->
            {% else %}
              <div class="card" id="id">
=======
          <script>
          $('#pill-cardview').click(function(event){
            var domain_name = $('.nav-tabs .active > a').attr('href');
            '{% with d="'+domain_name+'" %}';
              console.log("DOAMIN: ", '{{d}}');
            $("#cardview").tab('show');
          });
          </script>
          {% with domain="Power" %}
          {% with domain_data=dict_data|get_domain_data:domain %}  
            {% for category,response in domain_data.items %}
              <div class="card" id="{{category}}">
>>>>>>> dc186ef5
                <div class="card-header">
                  <label class="label-category" id="test-id">cat</label>
                  <hr>
                </div>
                <div class="card-body">
                  <div class="card-text">
                    {% if not response %}
                        <li class="list-group-item">No response</li>
                    {% else %}
                      {% if category == 'Novel' %}
                      <ul class="list-group no_response_list">
                          {% for keys, item in response.items %}
                              <li class="list-group-item">
                                <b>Sub category {{forloop.counter}}</b>
                              </li>
                              {% for r in item %}
                                  <li class="list-group-item">
                                    {{r}}
                                  </li>
                              {% endfor %}
                          {% endfor %}
                      </ul>    
                      {% else %}
<<<<<<< HEAD
                        <ul class="list-group response_list">
                            {% for r in response %}
                            <div class="test-class">
                                <li class="list-group-item">
                                  
                                    response
                                    <span class="response_score">score</span>
                                </li></div> <br>
                            {% endfor %}
                        </ul>    
=======
                      <ul class="list-group response_list">
                          {% for r in response %}
                              <li class="list-group-item">
                                  {{r.response}}
                                  <span class="response_score">{{r.score}}%</span>
                              </li> <br>
                          {% endfor %}
                      </ul>    
>>>>>>> dc186ef5
                      {% endif %}
                    {% endif %}
                  </div>
                </div>
              </div>
<<<<<<< HEAD
            {% endif %}  
=======
            {% endfor %}
          {% endwith %}
          {% endwith %}
          <script>
            '{% endwith %}';
          </script>  
>>>>>>> dc186ef5
        </div>
      </div>
  
      <div id="graph" class="tab-pane fade content-graph">
        <div id="chart-download-container">
            <button type="button" class="btn btn-primary download_graph-btn" id="download_graph-btn">
                Download graph &nbsp;<i class="fa fa-download download-fa" aria-hidden="true"></i>
            </button>
        </div>  
        <div id="chart_div" class="graph-container"></div>
      </div>
    </div>
  </div>


{% endblock %}<|MERGE_RESOLUTION|>--- conflicted
+++ resolved
@@ -26,15 +26,6 @@
         $('.nav-pills li').removeClass('active');
         $(this).addClass('active');
         $(this).find("a").attr("style", "background-color: rgb(0,0,255) !important; color: rgb(255,255,255) !important");
-<<<<<<< HEAD
-      });
-      
-      $('#pill-cardview').click(function(event){
-        var domain_name = $('.nav-tabs .active > a').attr('href');
-        console.log("saaaaaaaaaaaaaaaaaaaaaaaaaaaaaaaaaa", domain_name);
-        cardview(domain_name);
-      });
-=======
       });
       
       // $('#pill-cardview').click(function(event){
@@ -44,7 +35,6 @@
       //   '{% endwith %}';
       //   $("#cardview").tab('show');
       // });
->>>>>>> dc186ef5
 
       $('#pill-graph').click(function(event){
         var domain_name = $('.nav-tabs .active > a').attr('href');
@@ -285,12 +275,6 @@
     <div class="tab-content">
       <div id="cardview" class="tab-pane fade content-cardview">
         <div class="card-container" id="card-container">
-<<<<<<< HEAD
-          {% if category == 'Statistics' %}
-              <!--continue-->
-            {% else %}
-              <div class="card" id="id">
-=======
           <script>
           $('#pill-cardview').click(function(event){
             var domain_name = $('.nav-tabs .active > a').attr('href');
@@ -303,7 +287,6 @@
           {% with domain_data=dict_data|get_domain_data:domain %}  
             {% for category,response in domain_data.items %}
               <div class="card" id="{{category}}">
->>>>>>> dc186ef5
                 <div class="card-header">
                   <label class="label-category" id="test-id">cat</label>
                   <hr>
@@ -327,18 +310,6 @@
                           {% endfor %}
                       </ul>    
                       {% else %}
-<<<<<<< HEAD
-                        <ul class="list-group response_list">
-                            {% for r in response %}
-                            <div class="test-class">
-                                <li class="list-group-item">
-                                  
-                                    response
-                                    <span class="response_score">score</span>
-                                </li></div> <br>
-                            {% endfor %}
-                        </ul>    
-=======
                       <ul class="list-group response_list">
                           {% for r in response %}
                               <li class="list-group-item">
@@ -347,22 +318,17 @@
                               </li> <br>
                           {% endfor %}
                       </ul>    
->>>>>>> dc186ef5
                       {% endif %}
                     {% endif %}
                   </div>
                 </div>
               </div>
-<<<<<<< HEAD
-            {% endif %}  
-=======
             {% endfor %}
           {% endwith %}
           {% endwith %}
           <script>
             '{% endwith %}';
           </script>  
->>>>>>> dc186ef5
         </div>
       </div>
   
