--- conflicted
+++ resolved
@@ -28,10 +28,6 @@
 
         function hideLoading() {
             $("#tableDiv").attr('style', 'display:block');
-<<<<<<< HEAD
-            // $("#preload").attr('style', 'display:none');
-=======
->>>>>>> 856464d7fe3c2ec45506401ff9101c7b08377db7
         }
 
         function colorcode(num, index) {
