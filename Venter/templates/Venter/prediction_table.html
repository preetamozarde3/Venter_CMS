{% extends 'Venter/base.html' %}
{% block title %}Prediction Table {% endblock %}
{% block content %}

<link rel="stylesheet" href="https://cdnjs.cloudflare.com/ajax/libs/font-awesome/4.7.0/css/font-awesome.min.css">
<link rel="stylesheet" href="../../static/assets/css/prediction_table.css">
<script src="https://ajax.googleapis.com/ajax/libs/jquery/1.8.3/jquery.min.js"></script>
<<<<<<< HEAD

    <script>
        function colorcode(num, index) {
            if (num > 90) {
                $("#" + index).attr("style", "background-color: #00a33b");
            } else if (num > 80) {
                $("#" + index).attr("style", "background-color: #06d636");
            } else if (num > 70) {
                $("#" + index).attr("style", "background-color: #4ee802");
            } else if (num > 60) {
                $("#" + index).attr("style", "background-color: #c3ff00");
            } else if (num > 50) {
                $("#" + index).attr("style", "background-color: #f6ff00");
            } else if (num > 40) {
                $("#" + index).attr("style", "background-color: #ffe100");
            } else if (num > 30) {
                $("#" + index).attr("style", "background-color: #ffbb00");
            } else if (num > 20) {
                $("#" + index).attr("style", "background-color: #ff8c00");
            } else if (num > 10) {
                $("#" + index).attr("style", "background-color: #ff5900");
            } else {
                $("#" + index).attr("style", "background-color: #af0101");
            }
        }

        function remove_category(au){
            // console.log("category ul");
            // console.log(au);
            // console.log("category li");
            // console.log(bl);
            // console.log("---------possible ID----");
            // console.log($(bl));
            // console.log("---------type of it----");
            // console.log(typeof($(bl)));
            console.log("category li");
            console.log(au);
            console.log("---------possible ID----");
            console.log($(au));
            console.log("---------type of it----");
            console.log(typeof($(au)));
            $(au).remove;
            // $("#"+cat_ul_id+"#"+cat_li_id).remove();
                // .remove('<li id="'+$("#"+cat_li_id)+'"><li>');
            // $(cat_li_id).remove();        
        }
        function add_category(ul_id, input_id){
            var ul = $("#"+ul_id);
            var added_category = $("#"+input_id).val();
            if (added_category.length==0 || added_category == " ")
                alert("Please enter a valid input");
            else
                $(ul)
                    .append('<li class="list-group-item" id="'+ul+'li'+added_category+'">'+added_category+'&nbsp;&nbsp;<button type="button" id="delete-category-btn" class="delete-category-btn" onclick="remove_category('+ul+'li'+added_category+');"><i class="fa fa-times delete-fa" aria-hidden="true"></i></button></li>')
                    $("#"+input_id).val("");
        }
    </script>

<div class="outer-pt">
    <div class="inner-pt">

        <div class="row">
            <div class="col-sm-9">
                <form action="" method="get">
                    <div class="form-group row">
                        <div class="col-sm-1">
                        <input type="submit" value="Search" class="btn btn-primary active">
                        </div>&nbsp;&nbsp;
                        <div class="col-sm-7">
                            <input type="text" name="q" class="form-control" placeholder="Search file">
                        </div>
                    </div>
                </form>
            </div>
            <div class="col-sm-1">
                <a href="">
                <button type="button" class="btn btn-primary download-button">
                    Download File &nbsp;<i class="fa fa-download download-fa" aria-hidden="true"></i>
                </button>
                </a>
=======
<script src="https://cdnjs.cloudflare.com/ajax/libs/jquery/3.3.1/jquery.min.js"></script>

{% if successful_submit %}
<script type="text/javascript">
    $(document).ready(function () {
        $("#fileSavedModal").modal('show');
    });
</script>
{% endif %} 


<script>
    function toggleField(hideObj,showObj){
        hideObj.disabled=true;		
        hideObj.style.display='none';
        showObj.disabled=false;	
        showObj.style.display='inline';
        showObj.focus();
    }

    function colorcode(num, index) {
        if (num > 90) {
            $("#" + index).attr("style", "background-color: #00a33b");
        } else if (num > 80) {
            $("#" + index).attr("style", "background-color: #06d636");
        } else if (num > 70) {
            $("#" + index).attr("style", "background-color: #4ee802");
        } else if (num > 60) {
            $("#" + index).attr("style", "background-color: #c3ff00");
        } else if (num > 50) {
            $("#" + index).attr("style", "background-color: #f6ff00");
        } else if (num > 40) {
            $("#" + index).attr("style", "background-color: #ffe100");
        } else if (num > 30) {
            $("#" + index).attr("style", "background-color: #ffbb00");
        } else if (num > 20) {
            $("#" + index).attr("style", "background-color: #ff8c00");
        } else if (num > 10) {
            $("#" + index).attr("style", "background-color: #ff5900");
        } else {
            $("#" + index).attr("style", "background-color: #af0101");
        }
    }

    $(document).on("click", ".delete-custom-category-btn", function() {
        var parent = $(this).closest("li");
        parent.remove();
    });

    $(document).on("click", ".change-selection-btn", function() {
        var parent = $(this).closest("li");
        if(parent.attr("style") == "text-decoration:line-through")
        {
            parent.attr("style", "text-decoration:none");
        }
        else{
            parent.attr("style", "text-decoration:line-through");
        }
        
    });

    function add_custom_category(ul_id, select_id, input_id){
        var ul = $("#"+ul_id);
        if ($("#"+select_id)[0].selectedIndex<=0)
        {
            var cat_from_input = $("#"+input_id).val();
            if (!cat_from_input.replace(/\s/g, '').length)
            {
                alert("Please enter a valid input");
            }
            else
                {
                    added_category = cat_from_input;
                    $(ul)
                            .append('<li>'+added_category+'&nbsp;&nbsp;<button type="button" class="delete-custom-category-btn"><i class="fa fa-times delete-fa" aria-hidden="true"></i></button></li>')
                }
            $("#"+input_id).val("");
        }
        else{
        var cat_from_select = $("#"+select_id).val();
        if (cat_from_select == '0'){
            alert("Please select a valid category");
        }
        else{
            added_category = cat_from_select;
            $(ul)
                .append('<li>'+added_category+'&nbsp;&nbsp;<button type="button" class="delete-custom-category-btn"><i class="fa fa-times delete-fa" aria-hidden="true"></i></button></li>')
        }   
        $("#"+select_id)[0].selectedIndex = 0;
        }
    }

    function save_file()
    { 
        let category_list = []
        $(".category_list").each(function(){
            let temp = []
            $(this).children().each(function(){
                if($(this).children().attr("style") != "text-decoration:line-through"){
                    let cat = $(this).text();
                    cat = cat.replace(/\s\s+/g, ' ');
                    temp.push(cat);
                }
            })
            category_list.push(temp);
        }) 
        document.getElementById('category_input').value = JSON.stringify(category_list);
        document.getElementById('category_form').submit();
    }

    $(document).ready(function(){
        $("#myInput").on("keyup", function() {
            var value = $(this).val().toLowerCase();
            $("#tbody_table tr").filter(function() {
                $(this).toggle($(this).text().toLowerCase().indexOf(value) > -1)
            });
        });
    });

    function sortTable(n) {
        var table, rows, switching, i, x, y, shouldSwitch, dir, switchcount = 0;
        table = document.getElementById("main_content_table");
        switching = true;
        //Set the sorting direction to ascending:
        dir = "asc"; 
        /*Make a loop that will continue until
        no switching has been done:*/
        while (switching) {
            //start by saying: no switching is done:
                switching = false;
                rows = table.rows;
                /*Loop through all table rows (except the
                first, which contains table headers):*/
                for (i = 1; i < (rows.length - 1); i++) {
                //start by saying there should be no switching:
                shouldSwitch = false;
                /*Get the two elements you want to compare,
                one from current row and one from the next:*/
                x = rows[i].getElementsByTagName("TD")[n];
                y = rows[i + 1].getElementsByTagName("TD")[n];
                /*check if the two rows should switch place,
                based on the direction, asc or desc:*/
                if (dir == "asc") {
                    if (x.innerHTML.toLowerCase() > y.innerHTML.toLowerCase()) {
                    //if so, mark as a switch and break the loop:
                    shouldSwitch= true;
                    break;
                    }
                } else if (dir == "desc") {
                        if (x.innerHTML.toLowerCase() < y.innerHTML.toLowerCase()) {
                        //if so, mark as a switch and break the loop:
                        shouldSwitch = true;
                        break;
                        }
                    }
                }
                if (shouldSwitch) {
                    /*If a switch has been marked, make the switch
                    and mark that a switch has been done:*/
                    rows[i].parentNode.insertBefore(rows[i + 1], rows[i]);
                    switching = true;
                    //Each time a switch is done, increase this count by 1:
                    switchcount ++;      
                } else {
                    /*If no switching has been done AND the direction is "asc",
                    set the direction to "desc" and run the while loop again.*/
                    if (switchcount == 0 && dir == "asc") {
                        dir = "desc";
                        switching = true;
                    }
                }
            }
        }
</script>


<div class="outer-pt">
    <div class="inner-pt">
        <div class="row">
            <div class="col-sm-9">
                <div class="col-sm-5">
                    <input type="text" id="myInput" class="form-control" placeholder="Search">
                </div> 
            </div>
            <div class="col-sm-1">
                <form method="post" id="category_form" action="{% url 'download_table' filemeta.pk %}">
                    {% csrf_token %}
                    <input type="hidden" id="category_input" name="category_input" value=""/>
                    <button type="submit" class="btn btn-primary" onclick="save_file();">Save File &nbsp;<i class="fa fa-save save-fa" aria-hidden="true"></i>
                    </button>
                </form>    
>>>>>>> 856464d7fe3c2ec45506401ff9101c7b08377db7
            </div>
        </div><br>

        <div id="container-table">
<<<<<<< HEAD
            <table class="table table-bordered table-hover">
                <thead class="thead-dark">
                    <tr>
                        <th>Highest Confidence</th>
                        <th class="table-cell-cat">Predicted Categories</th>
                        <th>Problem Description</th>
                    </tr>
                </thead>
                <tbody>
                    {% for item in dict_list %}
                    <tr>
                        <td class="table-cell-conf-score">{{ item.highest_confidence }}%</td>
                        <td class="table-cell-cat" id="td{{ item.index }}">
                            <script>colorcode("{{item.highest_confidence}}", "td{{ item.index }}");</script>  
                            <div class="form-group">
                                <ul class="list-group category_list" id="ul{{ item.index }}">
                                        {% for cat, prob in item.category.items %}
                                            <li class="list-group-item">
                                                {{ cat }} ({{prob}})%
                                            </li>
                                        {% endfor %}
                                </ul><br>
                                <input type="text" placeholder="Type category to add" id="input{{ item.index }}" size="40" class="added-category">
                                <button type="button" id="add-category-btn" class="add-category-btn" onclick="add_category('ul{{ item.index }}', 'input{{ item.index }}');">
                                    <i class="fa fa-plus plus-fa" aria-hidden="true"></i>
                                </button>    
                            </div>    
                        </td>
                        <td>{{ item.problem_description }}</td>
=======
            <table class="table table-bordered table-striped" id="main_content_table">
                <thead class="thead-dark">
                    <tr>
                        <th class="table-cell-conf-score">
                            Highest Confidence &nbsp;
                            <button onclick="sortTable(0);" class="filter_button"> 
                                <i class="fa fa-filter fa-2x filter-fa" aria-hidden="true"></i>
                            </button>
                        </th>
                        <th class="table-cell-cat">
                            Predicted Categories
                        </th>
                        <th>
                            Problem Description &nbsp; &nbsp; 
                            <button onclick="sortTable(2);" class="filter_button">
                                <i class="fa fa-filter fa-2x filter-fa" aria-hidden="true"></i>
                            </button>
                        </th>
                    </tr>
                </thead>
                <tbody id="tbody_table">
                    {% for item in dict_list %}
                    <tr>
                        <td class="table-cell-conf-score" id="td{{ item.index }}">
                            {{ item.highest_confidence }}%
                        </td>
                        <td class="table-cell-cat">
                            <script>colorcode("{{item.highest_confidence}}", "td{{ item.index }}");</script>  
                                    <ul class="category_list" id="ul{{ item.index }}">
                                        {% for cat, prob in item.category.items %}
                                        <div class="input-group">
                                            <li class="change-selection-btn">
                                                {{ cat }} ({{prob}})%
                                            </li>
                                        </div>    
                                        {% endfor %}
                                    </ul> 
                                    <select name="category" id="select{{ item.index }}" class="select_cat" onchange="if(this.options[this.selectedIndex].value=='customOption'){toggleField(this,this.nextSibling); this.selectedIndex='0';}">
                                        <option value="0">---- select ----</option>
                                        <option value="customOption">[enter your own custom category]</option>
                                        {% for cat in category_list %}
                                            <option value="{{ cat }}">{{ cat }}</option>
                                        {% endfor %}
                                        <input name="category" id="input{{ item.index }}" class="input_cat" type="text" placeholder="Type category to add" disabled="disabled" onblur="if(this.value==''){toggleField(this,this.previousSibling);}">
                                    </select>
                                        
                                    <button type="button" id="add-custom-category-btn" class="add-custom-category-btn" onclick="add_custom_category('ul{{ item.index }}', 'select{{ item.index }}','input{{ item.index }}');">
                                        <i class="fa fa-plus plus-fa" aria-hidden="true"></i>
                                    </button>  
                        </td>
                        <td class="table-cell-problem" id="table-cell-problem">
                            {{ item.problem_description }}
                        </td>
>>>>>>> 856464d7fe3c2ec45506401ff9101c7b08377db7
                    </tr>
                    {% endfor %}
                </tbody>
            </table>
        </div>
<<<<<<< HEAD

    </div>  
</div>    
=======
    </div>  
</div>   


<div class="modal fade" id="fileSavedModal" tabindex="-1" role="dialog" aria-labelledby="fileSavedModalTitle"
    aria-hidden="true">
    <div class="modal-dialog modal-dialog-centered" role="document">
        <div class="modal-content">
            <div class="modal-body">
                <button type="button" class="close" data-dismiss="modal" aria-label="Close">
                    <span aria-hidden="true">&times;</span>
                </button>
                <div class="text-center">
                    <img src="../../static/assets/img/file_logo.png" alt="" class="file_logo-table">
                </div>
            </div>
            <div class="modal-footer">
                <div class="footer-center">
                    <p class="p1-update">File saved!</p>
                        <a href="{% url 'update_profile' request.user.pk %}">
                            <button type="button" class="btn btn-info rounded-4">
                                Edit file &nbsp;&nbsp; <span class="lnr lnr-pencil"></span>
                            </button>
                        </a>
                </div>
            </div>
        </div>
    </div>
</div>


>>>>>>> 856464d7fe3c2ec45506401ff9101c7b08377db7
{% endblock %}<|MERGE_RESOLUTION|>--- conflicted
+++ resolved
@@ -5,88 +5,6 @@
 <link rel="stylesheet" href="https://cdnjs.cloudflare.com/ajax/libs/font-awesome/4.7.0/css/font-awesome.min.css">
 <link rel="stylesheet" href="../../static/assets/css/prediction_table.css">
 <script src="https://ajax.googleapis.com/ajax/libs/jquery/1.8.3/jquery.min.js"></script>
-<<<<<<< HEAD
-
-    <script>
-        function colorcode(num, index) {
-            if (num > 90) {
-                $("#" + index).attr("style", "background-color: #00a33b");
-            } else if (num > 80) {
-                $("#" + index).attr("style", "background-color: #06d636");
-            } else if (num > 70) {
-                $("#" + index).attr("style", "background-color: #4ee802");
-            } else if (num > 60) {
-                $("#" + index).attr("style", "background-color: #c3ff00");
-            } else if (num > 50) {
-                $("#" + index).attr("style", "background-color: #f6ff00");
-            } else if (num > 40) {
-                $("#" + index).attr("style", "background-color: #ffe100");
-            } else if (num > 30) {
-                $("#" + index).attr("style", "background-color: #ffbb00");
-            } else if (num > 20) {
-                $("#" + index).attr("style", "background-color: #ff8c00");
-            } else if (num > 10) {
-                $("#" + index).attr("style", "background-color: #ff5900");
-            } else {
-                $("#" + index).attr("style", "background-color: #af0101");
-            }
-        }
-
-        function remove_category(au){
-            // console.log("category ul");
-            // console.log(au);
-            // console.log("category li");
-            // console.log(bl);
-            // console.log("---------possible ID----");
-            // console.log($(bl));
-            // console.log("---------type of it----");
-            // console.log(typeof($(bl)));
-            console.log("category li");
-            console.log(au);
-            console.log("---------possible ID----");
-            console.log($(au));
-            console.log("---------type of it----");
-            console.log(typeof($(au)));
-            $(au).remove;
-            // $("#"+cat_ul_id+"#"+cat_li_id).remove();
-                // .remove('<li id="'+$("#"+cat_li_id)+'"><li>');
-            // $(cat_li_id).remove();        
-        }
-        function add_category(ul_id, input_id){
-            var ul = $("#"+ul_id);
-            var added_category = $("#"+input_id).val();
-            if (added_category.length==0 || added_category == " ")
-                alert("Please enter a valid input");
-            else
-                $(ul)
-                    .append('<li class="list-group-item" id="'+ul+'li'+added_category+'">'+added_category+'&nbsp;&nbsp;<button type="button" id="delete-category-btn" class="delete-category-btn" onclick="remove_category('+ul+'li'+added_category+');"><i class="fa fa-times delete-fa" aria-hidden="true"></i></button></li>')
-                    $("#"+input_id).val("");
-        }
-    </script>
-
-<div class="outer-pt">
-    <div class="inner-pt">
-
-        <div class="row">
-            <div class="col-sm-9">
-                <form action="" method="get">
-                    <div class="form-group row">
-                        <div class="col-sm-1">
-                        <input type="submit" value="Search" class="btn btn-primary active">
-                        </div>&nbsp;&nbsp;
-                        <div class="col-sm-7">
-                            <input type="text" name="q" class="form-control" placeholder="Search file">
-                        </div>
-                    </div>
-                </form>
-            </div>
-            <div class="col-sm-1">
-                <a href="">
-                <button type="button" class="btn btn-primary download-button">
-                    Download File &nbsp;<i class="fa fa-download download-fa" aria-hidden="true"></i>
-                </button>
-                </a>
-=======
 <script src="https://cdnjs.cloudflare.com/ajax/libs/jquery/3.3.1/jquery.min.js"></script>
 
 {% if successful_submit %}
@@ -278,42 +196,10 @@
                     <button type="submit" class="btn btn-primary" onclick="save_file();">Save File &nbsp;<i class="fa fa-save save-fa" aria-hidden="true"></i>
                     </button>
                 </form>    
->>>>>>> 856464d7fe3c2ec45506401ff9101c7b08377db7
             </div>
         </div><br>
 
         <div id="container-table">
-<<<<<<< HEAD
-            <table class="table table-bordered table-hover">
-                <thead class="thead-dark">
-                    <tr>
-                        <th>Highest Confidence</th>
-                        <th class="table-cell-cat">Predicted Categories</th>
-                        <th>Problem Description</th>
-                    </tr>
-                </thead>
-                <tbody>
-                    {% for item in dict_list %}
-                    <tr>
-                        <td class="table-cell-conf-score">{{ item.highest_confidence }}%</td>
-                        <td class="table-cell-cat" id="td{{ item.index }}">
-                            <script>colorcode("{{item.highest_confidence}}", "td{{ item.index }}");</script>  
-                            <div class="form-group">
-                                <ul class="list-group category_list" id="ul{{ item.index }}">
-                                        {% for cat, prob in item.category.items %}
-                                            <li class="list-group-item">
-                                                {{ cat }} ({{prob}})%
-                                            </li>
-                                        {% endfor %}
-                                </ul><br>
-                                <input type="text" placeholder="Type category to add" id="input{{ item.index }}" size="40" class="added-category">
-                                <button type="button" id="add-category-btn" class="add-category-btn" onclick="add_category('ul{{ item.index }}', 'input{{ item.index }}');">
-                                    <i class="fa fa-plus plus-fa" aria-hidden="true"></i>
-                                </button>    
-                            </div>    
-                        </td>
-                        <td>{{ item.problem_description }}</td>
-=======
             <table class="table table-bordered table-striped" id="main_content_table">
                 <thead class="thead-dark">
                     <tr>
@@ -367,17 +253,11 @@
                         <td class="table-cell-problem" id="table-cell-problem">
                             {{ item.problem_description }}
                         </td>
->>>>>>> 856464d7fe3c2ec45506401ff9101c7b08377db7
                     </tr>
                     {% endfor %}
                 </tbody>
             </table>
         </div>
-<<<<<<< HEAD
-
-    </div>  
-</div>    
-=======
     </div>  
 </div>   
 
@@ -409,5 +289,4 @@
 </div>
 
 
->>>>>>> 856464d7fe3c2ec45506401ff9101c7b08377db7
 {% endblock %}