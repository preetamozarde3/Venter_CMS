{% extends 'Venter/index.html' %}
{% block title %}Contact Us{% endblock %}
{% block content %}

<!-- LINEARICONS -->
<link rel="stylesheet" href="../../static/assets/fonts/linearicons/style.css">
<script src="../../static/assets/js/jquery-3.3.1.min.js"></script>
<script src="../../static/assets/js/main.js"></script>
<link rel="stylesheet" href="../../static/assets/css/contact_us.css">

{% if successful_submit %}
<script type="text/javascript">
    $(document).ready(function () {
        $("#contactUsModal").modal('show');
    });
</script>
{% endif %}
<div class="out">
    <div class="container-contact100">
        <div class="outer">
            <div class="wrap-contact100">
                <div class="contact100-more flex-col-c-m">
                    <div class="top-info">
                        <div class="txt1 row">
                            <div class="col-1">
                                <span class="lnr lnr-map-marker"></span>
                            </div>
                            <div class="col-4">
                                <label>Address</label>
                            </div>
                        </div>
                        <div class="address">
                            <span class="txt2">
                                <label class="label-address"> New CSE Building, IIT Bombay, Powai, Mumbai,
                                    Maharashtra</label>
                            </span>
                        </div>
                        <br><br><br>
                        <div class="txt1 row">
                            <div class="col-1">
                                <span class="lnr lnr-envelope"></span>
                            </div>
                            <div class="col-4">
                                <label>General Support</label>
                            </div>
                        </div>
                        <div class="address">
                            <span class="txt2">
                                <label class="label-address"> venterproject@gmail.com</label>
                            </span>
                        </div>
                    </div>
                </div>
                <form class="contact100-form validate-form" method="post" action="{% url 'contact_us' %}">
                    {% csrf_token %}
                    <span class="contact100-form-title">
                        Send Us A Message
                    </span>

                    <label class="label-input100" for="first-name">Company Name</label>
                    <div class="wrap-input100">
                        {{ contact_form.company_name }}
                    </div>

                    <label class="label-input100" for="email">Enter your email</label>
                    <div class="wrap-input100">
                        {{ contact_form.email_address }}
                    </div>

<<<<<<< HEAD
{% if contact_form.errors %}
    <!-- {% for field in contact_form %} -->
        {% for error in field.errors %}
        <br>
        <div class="alert alert-danger">
            <strong>{{ error|escape }}</strong>
        </div>
        {% endfor %}
    <!-- {% endfor %} -->
=======
                    <label class="label-input100" for="phone">Enter phone number</label>
                    <div class="wrap-input100">
                        {{ contact_form.contact_no }}
                    </div>

                    <label class="label-input100" for="message">Message</label>
                    <div class="wrap-input100">
                        {{ contact_form.requirement_details }}
                    </div>

                    <div class="container-contact100-form-btn">
                        <button class="contact100-form-btn">
                            Send Message
                        </button> 
                    {% if contact_form.errors %}
                    {% for field in contact_form %}
                    {% for error in field.errors %}
                    <br>
                    <div class="alert alert-danger">
                        <strong>{{ error|escape }}</strong>
                    </div>
                    {% endfor %}
                    {% endfor %}
                    </div>
                    
                </form>

            </div>
        </div>
    </div>
</div>

>>>>>>> fbd5f841
{% endif %}

<!--Modal -->
<div class="modal fade" id="contactUsModal" tabindex="-1" role="dialog" aria-labelledby="contactUsModalTitle"
    aria-hidden="true">
    <div class="modal-dialog modal-dialog-centered" role="document">
        <div class="modal-content">
            <div class="modal-body">
                <button type="button" class="close" data-dismiss="modal" aria-label="Close">
                    <span aria-hidden="true">&times;</span>
                </button>
                <div class="text-center">
                    <img src="../../static/assets/img/phone_logo.png" alt="" class="phone_logo-contact">
                </div>
            </div>
            <div class="modal-footer">
                <div class="footer-center">
                    <p class="p1-contact">Thank you for contacting us!</p>
                    <p class="p2-contact">Your inquiry was submitted and will be responded to as soon as possible.</p>
                    <br>
                    <a href="{% url 'home' %}">
                        <button type="button" class="btn btn-warning rounded-4">
                            Explore more &nbsp;&nbsp; <span class="lnr lnr-home"></span>
                        </button>
                    </a>
                </div>
            </div>
        </div>
    </div>
</div>

{% endblock %}<|MERGE_RESOLUTION|>--- conflicted
+++ resolved
@@ -67,17 +67,6 @@
                         {{ contact_form.email_address }}
                     </div>
 
-<<<<<<< HEAD
-{% if contact_form.errors %}
-    <!-- {% for field in contact_form %} -->
-        {% for error in field.errors %}
-        <br>
-        <div class="alert alert-danger">
-            <strong>{{ error|escape }}</strong>
-        </div>
-        {% endfor %}
-    <!-- {% endfor %} -->
-=======
                     <label class="label-input100" for="phone">Enter phone number</label>
                     <div class="wrap-input100">
                         {{ contact_form.contact_no }}
@@ -91,7 +80,7 @@
                     <div class="container-contact100-form-btn">
                         <button class="contact100-form-btn">
                             Send Message
-                        </button> 
+                        </button>
                     {% if contact_form.errors %}
                     {% for field in contact_form %}
                     {% for error in field.errors %}
@@ -102,7 +91,7 @@
                     {% endfor %}
                     {% endfor %}
                     </div>
-                    
+
                 </form>
 
             </div>
@@ -110,7 +99,6 @@
     </div>
 </div>
 
->>>>>>> fbd5f841
 {% endif %}
 
 <!--Modal -->
