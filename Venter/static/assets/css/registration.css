--- conflicted
+++ resolved
@@ -15,10 +15,6 @@
   body {
     font-family: "Muli-Regular";
     font-size: 14px;
-<<<<<<< HEAD
-    margin: 0;
-=======
->>>>>>> 856464d7fe3c2ec45506401ff9101c7b08377db7
     color: #999; }
   
   input, textarea, select, .submit-register {
@@ -41,17 +37,6 @@
     outline: none; }
   
   .wrapper-register {
-<<<<<<< HEAD
-    height: 100vh;
-    display: flex;
-    align-items: center;
-    justify-content: center;
-    background: #accffe; }
-  
-  .inner-register {
-    position: relative;
-    width: 435px; }
-=======
     height: 100%;
     display: flex;
     text-align: center;
@@ -62,7 +47,6 @@
   .inner-register {
     width: 435px; 
   }
->>>>>>> 856464d7fe3c2ec45506401ff9101c7b08377db7
   
   form {
     width: 100%;
@@ -241,11 +225,7 @@
     font-size: 20px;
   }
 
-<<<<<<< HEAD
-  /*# sourceMappingURL=style.css.map */
-=======
   .title {
     font-family: Copperplate; 
     font-size: 30px;
-  }
->>>>>>> 856464d7fe3c2ec45506401ff9101c7b08377db7+  }