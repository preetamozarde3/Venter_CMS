/*
Styling for contact_us.html
*/

@font-face {
  font-family: Poppins-Regular;
  src: url('../fonts/poppins/Poppins-Regular.ttf'); 
}

@font-face {
  font-family: Poppins-Medium;
  src: url('../fonts/poppins/Poppins-Medium.ttf'); 
}

@font-face {
  font-family: Poppins-Bold;
  src: url('../fonts/poppins/Poppins-Bold.ttf'); 
}

@font-face {
  font-family: Poppins-SemiBold;
  src: url('../fonts/poppins/Poppins-SemiBold.ttf'); 
}

@font-face {
  font-family: Montserrat-Bold;
  src: url('../fonts/montserrat/Montserrat-Bold.ttf'); 
}

.out{
  height: 88vh;
  width: 100vw;
  background-color: #accffe;
}

button {
	outline: none !important;
	border: none;
	background: transparent;
}

button:hover {
	cursor: pointer;
}

.txt1 {
  font-family: Poppins-Regular;
  font-size: 18px;
  color: #fff;
}

.txt2 {
  font-family: Poppins-Regular;
  font-size: 15px;
<<<<<<< HEAD
  color: #999999;
=======
  color: #f0ebeb;
>>>>>>> 856464d7fe3c2ec45506401ff9101c7b08377db7
}

.txt3 {
  font-family: Poppins-Regular;
  font-size: 15px;
  line-height: 1.6;
  color: #00ad5f;
}

.lnr-map-marker{
  font-size: 20px;
}


.modal-body{
    height: 180px;
    background-color: #32bc65;
  }   

  .phone_logo-contact{
    width:150px;
    height:140px;
  }

  .modal-footer{
    height: 230px;
    background-color: white;
  }

  .nav li.contact_us-item .nav-link{
    color: #FFFFFF;
    opacity: 1;
    background: rgba(255, 255, 255, 0.23);
  }

  .footer-center{
    display: block;
    margin-left: auto;
    margin-right: auto;
  }

  .p1-contact{
    color: grey;
    font-family: 'Times New Roman', Times, serif;
    font-size: 30px;
    font-weight: bold;
  }

  .p2-contact{
    color: grey;
    font-family: 'Gill Sans', 'Gill Sans MT', Calibri, 'Trebuchet MS', sans-serif;
    font-size: 20px;
  }

  .contact100-more {
    width: 50%;
    background-repeat: no-repeat;
<<<<<<< HEAD
    background-size: cover;
    background-position: center;
    position: relative;
    z-index: 1;
=======
    background-position: center;
    position: relative;
>>>>>>> 856464d7fe3c2ec45506401ff9101c7b08377db7
    padding: 30px 15px 0px 15px;
    background-image: url('../img/contact_us_bg.jpg');
  }
  
  .contact100-more::before {
    content: "";
<<<<<<< HEAD
    display: block;
    position: absolute;
    z-index: -1;
=======
    position: absolute;
>>>>>>> 856464d7fe3c2ec45506401ff9101c7b08377db7
    width: 100%;
    height: 100%;
    top: 0;
    left: 0;
<<<<<<< HEAD
    background: rgba(0,0,0,0.8);
=======
    background: rgba(0,0,0,0.5);
>>>>>>> 856464d7fe3c2ec45506401ff9101c7b08377db7
  }


  @media (max-width: 992px) {
    .contact100-form {
      width: 60%;
      padding: 56px 30px 63px 30px;
    }
  
    .contact100-more {
      width: 40%;
    }
  }
  
  @media (max-width: 768px) {
    .contact100-form {
      width: 100%;
    }
  
    .contact100-more {
      width: 100%;
    }
  }

  @media (max-width: 576px) {
    .contact100-form {
      padding: 56px 15px 63px 15px;
    }
  
    .rs1-wrap-input100,
    .rs2-wrap-input100 {
      width: 100%;
    }
  
    .rs2-wrap-input100 {
      border-left: 1px solid #e6e6e6;
      border-top: none;
    }
  }
  
  .contact100-form {
    width: 50%;
    display: -webkit-box;
    display: -webkit-flex;
    display: -moz-box;
    display: -ms-flexbox;
    display: flex;
    flex-wrap: wrap;
    padding: 56px 55px 63px 55px;
  }
  
  .contact100-form-title {
    width: 100%;
    display: block;
    font-family: Poppins-Regular;
    font-size: 30px;
    color: #333333;
    line-height: 1.2;
    text-align: center;
    padding-bottom: 33px;
  }

  
  .container-contact100-form-btn {
    width: 100%;
    display: -webkit-box;
    display: -webkit-flex;
    display: -moz-box;
    display: -ms-flexbox;
    display: inline-block;
    flex-wrap: wrap;
    justify-content: center;
    padding-top: 23px;
  }
  
  .contact100-form-btn {
    display: -webkit-box;
    display: -webkit-flex;
    display: -moz-box;
    display: -ms-flexbox;
    display: flex;
    justify-content: center;
    align-items: center;
    padding: 0 20px;
    min-width: 200px;
    height: 50px;
    border-radius: 2px;
    background: #00ad5f;
  
    font-family: Montserrat-Bold;
    font-size: 12px;
    color: #fff;
    line-height: 1.2;
    text-transform: uppercase;
    letter-spacing: 1px;
  
    -webkit-transition: all 0.4s;
    -o-transition: all 0.4s;
    -moz-transition: all 0.4s;
    transition: all 0.4s;
    background-color:#1c8adb;
  }
  
  .contact100-form-btn:hover {
    background: #333333;
  }
  
  

.container-contact100 {
  width: 100%;  
  height: vh;
  display: -webkit-box;
  display: -webkit-flex;
  display: -moz-box;
  display: -ms-flexbox;
  display: flex;
  flex-wrap: wrap;
  justify-content: center;
  align-items: center;
  padding: 15px;
  background: #f2f2f2;
  
}
.outer{
  padding-bottom:50px;
}

.wrap-contact100 {
  width: 1120px;
  background: #fff;
  overflow: hidden;
  display: -webkit-box;
  display: -webkit-flex;
  display: -moz-box;
  display: -ms-flexbox;
  display: flex;
  flex-wrap: wrap;
  align-items: stretch;
  flex-direction: row-reverse;

}

.label-input100 {
  font-family: Poppins-Regular;
  font-size: 12px;
  color: #555555;
  line-height: 1.5;
  text-transform: uppercase;
  letter-spacing: 1px;
  
  display: -webkit-box;
  display: -webkit-flex;
  display: -moz-box;
  display: -ms-flexbox;
  display: flex;
  align-items: center;
  width: 100%;
  min-height: 55px;
  border: 1px solid #e6e6e6;
  border-bottom: none; 
  padding: 10px 25px;
  margin-top: 15px;
  margin-bottom: 0;
}

.wrap-input100 {
  width: 100%;
  position: relative;
  border: 1px solid #e6e6e6;
}

.rs1-wrap-input100,
.rs2-wrap-input100 {
  width: 50%;
}

.rs2-wrap-input100 {
  border-left: none;
}

@media (max-width: 576px) {
  .contact100-form {
    padding: 56px 15px 63px 15px;
  }

  .rs1-wrap-input100,
  .rs2-wrap-input100 {
    width: 100%;
  }

  .rs2-wrap-input100 {
    border-left: 1px solid #e6e6e6;
    border-top: none;
  }
}

.top-info{
  width: 800px; 
  height: 100px;  
  margin-top: 40%; 
  margin-left: 10%;
}<|MERGE_RESOLUTION|>--- conflicted
+++ resolved
@@ -52,11 +52,7 @@
 .txt2 {
   font-family: Poppins-Regular;
   font-size: 15px;
-<<<<<<< HEAD
-  color: #999999;
-=======
   color: #f0ebeb;
->>>>>>> 856464d7fe3c2ec45506401ff9101c7b08377db7
 }
 
 .txt3 {
@@ -114,37 +110,20 @@
   .contact100-more {
     width: 50%;
     background-repeat: no-repeat;
-<<<<<<< HEAD
-    background-size: cover;
     background-position: center;
     position: relative;
-    z-index: 1;
-=======
-    background-position: center;
-    position: relative;
->>>>>>> 856464d7fe3c2ec45506401ff9101c7b08377db7
     padding: 30px 15px 0px 15px;
     background-image: url('../img/contact_us_bg.jpg');
   }
   
   .contact100-more::before {
     content: "";
-<<<<<<< HEAD
-    display: block;
     position: absolute;
-    z-index: -1;
-=======
-    position: absolute;
->>>>>>> 856464d7fe3c2ec45506401ff9101c7b08377db7
     width: 100%;
     height: 100%;
     top: 0;
     left: 0;
-<<<<<<< HEAD
-    background: rgba(0,0,0,0.8);
-=======
     background: rgba(0,0,0,0.5);
->>>>>>> 856464d7fe3c2ec45506401ff9101c7b08377db7
   }
 
 
