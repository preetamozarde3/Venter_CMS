--- conflicted
+++ resolved
@@ -1,185 +1,6 @@
 /*
 Styling for upload_file.html
 */
-<<<<<<< HEAD
-
-.outer-upload-file{
-  background-color: lightgray;
-  height: 100vh;
-  display: flex;
-  align-items: center;
-  justify-content: center;
-}
-
-.inner-upload-file{
-  position: relative;
-  height: 50vh;
-  width: 50vw;
-  margin-top: 5%; 
-}
-
-.container-file{
-    height: 60px;
-    width: 500px;
-    border-style: inset;
-    border-radius: 50px;
-    display: flex;
-    align-items: center;
-    justify-content: center;
-}
-
-.test{
-  text-align: center;
-  display: flex;
-  align-items: center;
-  justify-content: center;
-}
-
-form {
-  width: 100%;
-  height: 100%;
-  position: relative;
-  z-index: 9;
-  padding: 77px 61px 66px;
-  background: #fff;
-  box-shadow: 0px 0px 10px 0px rgba(0, 0, 0, 0.2);
-  -webkit-box-shadow: 0px 0px 10px 0px rgba(0, 0, 0, 0.2);
-  -moz-box-shadow: 0px 0px 10px 0px rgba(0, 0, 0, 0.2);
-  -ms-box-shadow: 0px 0px 10px 0px rgba(0, 0, 0, 0.2);
-  -o-box-shadow: 0px 0px 10px 0px rgba(0, 0, 0, 0.2); }
-  
-  .form-control {
-    border: none;
-    border-bottom: 1px solid #e6e6e6;
-    display: block;
-    width: 100%;
-    height: 38px;
-    background: none;
-    padding: 3px 42px 0px;
-    color: #666;
-    font-family: "Muli-SemiBold";
-    font-size: 16px; }
-    .form-control::-webkit-input-placeholder {
-      font-size: 14px;
-      font-family: "Muli-Regular";
-      color: #999;
-      transform: translateY(1px); }
-    .form-control::-moz-placeholder {
-      font-size: 14px;
-      font-family: "Muli-Regular";
-      color: #999;
-      transform: translateY(1px); }
-    .form-control:-ms-input-placeholder {
-      font-size: 14px;
-      font-family: "Muli-Regular";
-      color: #999;
-      transform: translateY(1px); }
-    .form-control:-moz-placeholder {
-      font-size: 14px;
-      font-family: "Muli-Regular";
-      color: #999;
-      transform: translateY(1px); }
-    .form-control:focus {
-      border-bottom: 1px solid #accffe; }
-
-
-      .submit-upload {
-        border: none;
-        width: 100%;
-        height: 49px;
-        margin-top: 50px;
-        cursor: pointer;
-        display: flex;
-        align-items: center;
-        justify-content: center;
-        padding: 0;
-        background: #17314b;
-        color: #fff;
-        text-transform: uppercase;
-        font-family: "Muli-SemiBold";
-        font-size: 15px;
-        letter-spacing: 2px;
-        transition: all 0.5s;
-        position: relative;
-        overflow: hidden; }
-        .submit-upload span {
-          position: relative;
-          z-index: 2; }
-        .submit-upload:before, .submit-upload:after {
-          content: '';
-          position: absolute;
-          top: 0;
-          left: 0;
-          width: 100%;
-          height: 100%;
-          z-index: 1;
-          background-color: rgba(52, 152, 253, 0.25);
-          -webkit-transition: all 0.3s;
-          -moz-transition: all 0.3s;
-          -o-transition: all 0.3s;
-          transition: all 0.3s;
-          -webkit-transform: translate(-100%, 0);
-          transform: translate(-100%, 0);
-          -webkit-transition-timing-function: cubic-bezier(0.75, 0, 0.125, 1);
-          transition-timing-function: cubic-bezier(0.75, 0, 0.125, 1); }
-        .submit-upload:after {
-          -webkit-transition-delay: 0.2s;
-          transition-delay: 0.2s; }
-        .submit-upload:hover:before, .submit-upload:hover:after {
-          -webkit-transform: translate(0, 0);
-          transform: translate(0, 0); }
-
-          h3 {
-            text-transform: uppercase;
-            font-size: 25px;
-            font-family: "Muli-SemiBold";
-            color: #333;
-            letter-spacing: 3px;
-            text-align: center;
-            margin-bottom: 33px; 
-            margin:0;
-          }                
-
-  .modal-body{
-    height: 180px;
-    background-color: #32bc65;
-  }   
-
-  .file_logo-upload{
-    width:150px;
-    height:140px;
-  }
-
-  .modal-footer{
-    height: 200px;
-    background-color: white;
-  }
-
-  .nav li.upload-file-item .nav-link{
-    color: #FFFFFF;
-    opacity: 1;
-    background: rgba(255, 255, 255, 0.23);
-  }
-
-  .footer-center{
-    display: block;
-    margin-left: auto;
-    margin-right: auto;
-  }
-
-  .p1-upload{
-    color: grey;
-    font-family: 'Gill Sans', 'Gill Sans MT', Calibri, 'Trebuchet MS', sans-serif;
-    font-size: 20px;
-  }
-
-
-@media (max-width: 1206px) and (max-height:644px) {
-    
-}
-
-  /*# sourceMappingURL=style.css.map */
-=======
 .outer-upload-file {
   background-color: #b3cefa;
   width: 100%;
@@ -247,5 +68,4 @@
   color: grey;
   font-family: 'Gill Sans', 'Gill Sans MT', Calibri, 'Trebuchet MS', sans-serif;
   font-size: 20px;
-}
->>>>>>> 856464d7fe3c2ec45506401ff9101c7b08377db7+}