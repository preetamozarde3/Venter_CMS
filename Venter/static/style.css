--- conflicted
+++ resolved
@@ -2,8 +2,6 @@
 Styling for index.html
 */
 
-<<<<<<< HEAD
-=======
 .topnav {
     overflow: hidden;
     background-color: #333;
@@ -58,23 +56,16 @@
   }
 }  
  
->>>>>>> 856464d7fe3c2ec45506401ff9101c7b08377db7
 .imagelogo-index {
     width: 80px;
     height: 70px;
     float: left;
-<<<<<<< HEAD
-}
-=======
 }   
->>>>>>> 856464d7fe3c2ec45506401ff9101c7b08377db7
 
 .wrapper {
     background-color:white;
 }
 
-<<<<<<< HEAD
-=======
 .app-label {
     padding-top: 10px;
     font-size: 50px;
@@ -82,7 +73,6 @@
     text-align: center;
 }
 
->>>>>>> 856464d7fe3c2ec45506401ff9101c7b08377db7
 .content-index{
     display: table-row;
     width: 100vw;
@@ -91,14 +81,6 @@
     background-color: black;
 }
 
-<<<<<<< HEAD
-.app-label {
-    font-size: 40px;
-    color: whitesmoke;
-    text-align: center;
-  }
-
-=======
 .footer-index {
     position: fixed;
     left: 0;
@@ -110,7 +92,6 @@
     text-align: center;
  }
  
->>>>>>> 856464d7fe3c2ec45506401ff9101c7b08377db7
 /*
 Styling for base.html
 */
@@ -127,8 +108,4 @@
     height: 100vh;
     width:83vw;
     margin-left: 7%;
-<<<<<<< HEAD
-}
-=======
-}
->>>>>>> 856464d7fe3c2ec45506401ff9101c7b08377db7+}