/*
Styling for index.html
*/

.imagelogo-index {
    width: 80px;
    height: 70px;
    float: left;
}

.wrapper {
    background-color:white;
}

.content-index{
    display: table-row;
    width: 100vw;
}
.navbar .navbar-custom{
    background-color: black;
}

.app-label {
    font-size: 40px;
    color: whitesmoke;
    text-align: center;
  }

/*
Styling for base.html
*/

.imagelogo-base {
    width: 140px;
    height: 125px;
    display: block;
    margin-left: auto;
    margin-right: auto;
    padding-top: 10px;
}
.content-base{
    height: 100vh;
    width:83vw;
<<<<<<< HEAD
    margin-left: 7%;
}
  
=======
    margin-left: 6%;
}
>>>>>>> 3f70e8d1
<|MERGE_RESOLUTION|>--- conflicted
+++ resolved
@@ -41,11 +41,5 @@
 .content-base{
     height: 100vh;
     width:83vw;
-<<<<<<< HEAD
     margin-left: 7%;
-}
-  
-=======
-    margin-left: 6%;
-}
->>>>>>> 3f70e8d1
+}